limit_req_zone $binary_remote_addr zone=lemmy_ratelimit:10m rate=1r/s;

server {
    listen 80;
    server_name {{ domain }};
    location /.well-known/acme-challenge/ {
        root /var/www/certbot;
    }
    location / {
        return 301 https://$host$request_uri;
    }
}

server {
    listen 443 ssl http2;
    server_name {{ domain }};

    ssl_certificate /etc/letsencrypt/live/{{domain}}/fullchain.pem;
    ssl_certificate_key /etc/letsencrypt/live/{{domain}}/privkey.pem;

    # Various TLS hardening settings
    # https://raymii.org/s/tutorials/Strong_SSL_Security_On_nginx.html
    ssl_protocols TLSv1.2 TLSv1.3;
    ssl_prefer_server_ciphers on;
    ssl_ciphers 'ECDHE-ECDSA-AES256-GCM-SHA384:ECDHE-RSA-AES256-GCM-SHA384:ECDHE-ECDSA-CHACHA20-POLY1305:ECDHE-RSA-CHACHA20-POLY1305:ECDHE-ECDSA-AES128-GCM-SHA256:ECDHE-RSA-AES128-GCM-SHA256:ECDHE-ECDSA-AES256-SHA384:ECDHE-RSA-AES256-SHA384:ECDHE-ECDSA-AES128-SHA256:ECDHE-RSA-AES128-SHA256';
    ssl_session_timeout  10m;
    ssl_session_cache shared:SSL:10m;
    ssl_session_tickets off;
    ssl_stapling on;
    ssl_stapling_verify on;

    # Hide nginx version
    server_tokens off;

    # Enable compression for JS/CSS/HTML bundle, for improved client load times.
    # It might be nice to compress JSON, but leaving that out to protect against potential
    # compression+encryption information leak attacks like BREACH.
    gzip on;
    gzip_types text/css application/javascript image/svg+xml;
    gzip_vary on;

    # Only connect to this site via HTTPS for the two years
    add_header Strict-Transport-Security "max-age=63072000";

    # Various content security headers
    add_header Referrer-Policy "same-origin";
    add_header X-Content-Type-Options "nosniff";
    add_header X-Frame-Options "DENY";
    add_header X-XSS-Protection "1; mode=block";

    # Upload limit for pictrs
    client_max_body_size 20M;

    location / {
        proxy_pass http://0.0.0.0:8536;
        proxy_set_header X-Real-IP $remote_addr;
        proxy_set_header Host $host;
        proxy_set_header X-Forwarded-For $proxy_add_x_forwarded_for;

        # Cuts off the trailing slash on URLs to make them valid
        rewrite ^(.+)/+$ $1 permanent;

        # WebSocket support
        proxy_http_version 1.1;
        proxy_set_header Upgrade $http_upgrade;
        proxy_set_header Connection "upgrade";
<<<<<<< HEAD
=======

        # Rate limit
        limit_req zone=lemmy_ratelimit burst=30 nodelay;
>>>>>>> 0f894ec0
    }    

    # Redirect pictshare images to pictrs
    location ~ /pictshare/(.*)$ {
      return 301 /pictrs/image/$1;
    }

<<<<<<< HEAD
=======
    # Separate location block to disable rate limiting for images
    location /pictrs {
      proxy_pass http://0.0.0.0:8536/pictrs;
      proxy_set_header X-Real-IP $remote_addr;
      proxy_set_header Host $host;
      proxy_set_header X-Forwarded-For $proxy_add_x_forwarded_for;
    }

>>>>>>> 0f894ec0
    location /iframely/ {
      proxy_pass http://0.0.0.0:8061/;
      proxy_set_header X-Real-IP $remote_addr;
      proxy_set_header Host $host;
      proxy_set_header X-Forwarded-For $proxy_add_x_forwarded_for;
    }
}

# Anonymize IP addresses
# https://www.supertechcrew.com/anonymizing-logs-nginx-apache/
map $remote_addr $remote_addr_anon {
  ~(?P<ip>\d+\.\d+\.\d+)\.    $ip.0;
  ~(?P<ip>[^:]+:[^:]+):       $ip::;
  127.0.0.1                   $remote_addr;
  ::1                         $remote_addr;
  default                     0.0.0.0;
}
log_format main '$remote_addr_anon - $remote_user [$time_local] "$request" '
'$status $body_bytes_sent "$http_referer" "$http_user_agent"';
access_log /var/log/nginx/access.log main;<|MERGE_RESOLUTION|>--- conflicted
+++ resolved
@@ -64,12 +64,9 @@
         proxy_http_version 1.1;
         proxy_set_header Upgrade $http_upgrade;
         proxy_set_header Connection "upgrade";
-<<<<<<< HEAD
-=======
 
         # Rate limit
         limit_req zone=lemmy_ratelimit burst=30 nodelay;
->>>>>>> 0f894ec0
     }    
 
     # Redirect pictshare images to pictrs
@@ -77,8 +74,6 @@
       return 301 /pictrs/image/$1;
     }
 
-<<<<<<< HEAD
-=======
     # Separate location block to disable rate limiting for images
     location /pictrs {
       proxy_pass http://0.0.0.0:8536/pictrs;
@@ -87,7 +82,6 @@
       proxy_set_header X-Forwarded-For $proxy_add_x_forwarded_for;
     }
 
->>>>>>> 0f894ec0
     location /iframely/ {
       proxy_pass http://0.0.0.0:8061/;
       proxy_set_header X-Real-IP $remote_addr;
