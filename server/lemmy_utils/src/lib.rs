#[macro_use]
pub extern crate lazy_static;
pub extern crate actix_web;
pub extern crate anyhow;
pub extern crate comrak;
pub extern crate lettre;
pub extern crate lettre_email;
pub extern crate openssl;
pub extern crate rand;
pub extern crate regex;
pub extern crate serde_json;
pub extern crate url;

pub mod settings;

use crate::settings::Settings;
use actix_web::dev::ConnectionInfo;
use chrono::{DateTime, FixedOffset, Local, NaiveDateTime};
use itertools::Itertools;
use lettre::{
  smtp::{
    authentication::{Credentials, Mechanism},
    extension::ClientId,
    ConnectionReuseParameters,
  },
  ClientSecurity,
  SmtpClient,
  Transport,
};
use lettre_email::Email;
use openssl::{pkey::PKey, rsa::Rsa};
use rand::{distributions::Alphanumeric, thread_rng, Rng};
use regex::{Regex, RegexBuilder};
use std::io::{Error, ErrorKind};
use url::Url;

pub type ConnectionId = usize;
pub type PostId = i32;
pub type CommunityId = i32;
pub type UserId = i32;
pub type IPAddr = String;

#[macro_export]
macro_rules! location_info {
  () => {
    format!(
      "None value at {}:{}, column {}",
      file!(),
      line!(),
      column!()
    )
  };
}

#[derive(Debug)]
pub struct LemmyError {
  inner: anyhow::Error,
}

impl<T> From<T> for LemmyError
where
  T: Into<anyhow::Error>,
{
  fn from(t: T) -> Self {
    LemmyError { inner: t.into() }
  }
}

impl std::fmt::Display for LemmyError {
  fn fmt(&self, f: &mut std::fmt::Formatter) -> std::fmt::Result {
    self.inner.fmt(f)
  }
}

impl actix_web::error::ResponseError for LemmyError {}

pub fn naive_from_unix(time: i64) -> NaiveDateTime {
  NaiveDateTime::from_timestamp(time, 0)
}

pub fn convert_datetime(datetime: NaiveDateTime) -> DateTime<FixedOffset> {
  let now = Local::now();
  DateTime::<FixedOffset>::from_utc(datetime, *now.offset())
}

<<<<<<< HEAD
pub fn is_email_regex(test: &str) -> bool {
  EMAIL_REGEX.is_match(test)
}

pub fn num_md_images(test: &str) -> i32 {
  MD_IMAGE_REGEX.find_iter(test).count() as i32
}

=======
>>>>>>> 0f894ec0
pub fn remove_slurs(test: &str) -> String {
  SLUR_REGEX.replace_all(test, "*removed*").to_string()
}

pub fn remove_pii(test: &str) -> String {
  PII_REGEX.replace_all(test, "*removed*").to_string()
  //TODO: add other pii filters.
}

pub fn pii_check(test: &str) -> Result<(), Vec<&str>> {
  let mut matches: Vec<&str> = PII_REGEX.find_iter(test).map(|mat| mat.as_str()).collect();

  matches.sort_unstable();
  matches.dedup();

  if matches.is_empty() {
    Ok(())
  } else {
    Err(matches)
  }
}

pub fn slur_check(test: &str) -> Result<(), Vec<&str>> {
  let mut matches: Vec<&str> = SLUR_REGEX.find_iter(test).map(|mat| mat.as_str()).collect();

  // Unique
  matches.sort_unstable();
  matches.dedup();

  if matches.is_empty() {
    Ok(())
  } else {
    Err(matches)
  }
}

pub fn slurs_vec_to_str(slurs: Vec<&str>) -> String {
  let start = "No slurs - ";
  let combined = &slurs.join(", ");
  [start, combined].concat()
}

pub fn pii_vec_to_str(pii: Vec<&str>) -> String {
  let start = "No personally identifiable information - ";
  let combined = &pii.join(", ");
  [start, combined].concat()
}

pub fn generate_random_string() -> String {
  thread_rng().sample_iter(&Alphanumeric).take(30).collect()
}

pub fn send_email(
  subject: &str,
  to_email: &str,
  to_username: &str,
  html: &str,
) -> Result<(), String> {
  let email_config = Settings::get().email.ok_or("no_email_setup")?;

  let email = Email::builder()
    .to((to_email, to_username))
    .from(email_config.smtp_from_address.to_owned())
    .subject(subject)
    .html(html)
    .build()
    .unwrap();

  let mailer = if email_config.use_tls {
    SmtpClient::new_simple(&email_config.smtp_server).unwrap()
  } else {
    SmtpClient::new(&email_config.smtp_server, ClientSecurity::None).unwrap()
  }
  .hello_name(ClientId::Domain(Settings::get().hostname))
  .smtp_utf8(true)
  .authentication_mechanism(Mechanism::Plain)
  .connection_reuse(ConnectionReuseParameters::ReuseUnlimited);
  let mailer = if let (Some(login), Some(password)) =
    (&email_config.smtp_login, &email_config.smtp_password)
  {
    mailer.credentials(Credentials::new(login.to_owned(), password.to_owned()))
  } else {
    mailer
  };

  let mut transport = mailer.transport();
  let result = transport.send(email.into());
  transport.close();

  match result {
    Ok(_) => Ok(()),
    Err(e) => Err(e.to_string()),
  }
}

pub fn markdown_to_html(text: &str) -> String {
  comrak::markdown_to_html(text, &comrak::ComrakOptions::default())
}

// TODO nothing is done with community / group webfingers yet, so just ignore those for now
#[derive(Clone, PartialEq, Eq, Hash)]
pub struct MentionData {
  pub name: String,
  pub domain: String,
}

impl MentionData {
  pub fn is_local(&self) -> bool {
    Settings::get().hostname.eq(&self.domain)
  }
  pub fn full_name(&self) -> String {
    format!("@{}@{}", &self.name, &self.domain)
  }
}

pub fn scrape_text_for_mentions(text: &str) -> Vec<MentionData> {
  let mut out: Vec<MentionData> = Vec::new();
  for caps in MENTIONS_REGEX.captures_iter(text) {
    out.push(MentionData {
      name: caps["name"].to_string(),
      domain: caps["domain"].to_string(),
    });
  }
  out.into_iter().unique().collect()
}

pub fn is_valid_username(name: &str) -> bool {
  VALID_USERNAME_REGEX.is_match(name)
}

// Can't do a regex here, reverse lookarounds not supported
pub fn is_valid_preferred_username(preferred_username: &str) -> bool {
  !preferred_username.starts_with('@')
    && preferred_username.len() >= 3
    && preferred_username.len() <= 20
}

pub fn is_valid_community_name(name: &str) -> bool {
  VALID_COMMUNITY_NAME_REGEX.is_match(name)
}

pub fn is_valid_post_title(title: &str) -> bool {
  VALID_POST_TITLE_REGEX.is_match(title)
}

#[cfg(test)]
mod tests {
  use crate::{
    is_valid_community_name,
    is_valid_post_title,
    is_valid_preferred_username,
    is_valid_username,
    remove_slurs,
    scrape_text_for_mentions,
    slur_check,
    slurs_vec_to_str,
  };

  #[test]
  fn test_mentions_regex() {
    let text = "Just read a great blog post by [@tedu@honk.teduangst.com](/u/test). And another by !test_community@fish.teduangst.com . Another [@lemmy@lemmy-alpha:8540](/u/fish)";
    let mentions = scrape_text_for_mentions(text);

    assert_eq!(mentions[0].name, "tedu".to_string());
    assert_eq!(mentions[0].domain, "honk.teduangst.com".to_string());
    assert_eq!(mentions[1].domain, "lemmy-alpha:8540".to_string());
  }

  #[test]
  fn test_valid_register_username() {
    assert!(is_valid_username("Hello_98"));
    assert!(is_valid_username("ten"));
    assert!(!is_valid_username("Hello-98"));
    assert!(!is_valid_username("a"));
    assert!(!is_valid_username(""));
  }

  #[test]
  fn test_valid_preferred_username() {
    assert!(is_valid_preferred_username("hello @there"));
    assert!(!is_valid_preferred_username("@hello there"));
  }

  #[test]
  fn test_valid_community_name() {
    assert!(is_valid_community_name("example"));
    assert!(is_valid_community_name("example_community"));
    assert!(!is_valid_community_name("Example"));
    assert!(!is_valid_community_name("Ex"));
    assert!(!is_valid_community_name(""));
  }

  #[test]
  fn test_valid_post_title() {
    assert!(is_valid_post_title("Post Title"));
    assert!(is_valid_post_title("   POST TITLE 😃😃😃😃😃"));
    assert!(!is_valid_post_title("\n \n \n \n    		")); // tabs/spaces/newlines
  }

  #[test]
  fn test_slur_filter() {
    let test =
      "coons test dindu ladyboy tranny retardeds. Capitalized Niggerz. This is a bunch of other safe text.";
    let slur_free = "No slurs here";
    assert_eq!(
      remove_slurs(&test),
      "*removed* test *removed* *removed* *removed* *removed*. Capitalized *removed*. This is a bunch of other safe text."
        .to_string()
    );

    let has_slurs_vec = vec![
      "Niggerz",
      "coons",
      "dindu",
      "ladyboy",
      "retardeds",
      "tranny",
    ];
    let has_slurs_err_str = "No slurs - Niggerz, coons, dindu, ladyboy, retardeds, tranny";

    assert_eq!(slur_check(test), Err(has_slurs_vec));
    assert_eq!(slur_check(slur_free), Ok(()));
    if let Err(slur_vec) = slur_check(test) {
      assert_eq!(&slurs_vec_to_str(slur_vec), has_slurs_err_str);
    }
  }

  // These helped with testing
  // #[test]
  // fn test_send_email() {
  //  let result =  send_email("not a subject", "test_email@gmail.com", "ur user", "<h1>HI there</h1>");
  //   assert!(result.is_ok());
  // }
}

lazy_static! {
  static ref EMAIL_REGEX: Regex = Regex::new(r"^[a-zA-Z0-9.!#$%&’*+/=?^_`{|}~-]+@[a-zA-Z0-9-]+(?:\.[a-zA-Z0-9-]+)*$").unwrap();
  static ref PII_REGEX: Regex = Regex::new(r"(\+\d{1,2}\s)?\(?\d{3}\)?[\s.-]?\d{3}[\s.-]?\d{4}").unwrap();
  static ref MD_IMAGE_REGEX: Regex = Regex::new(r"!\[[\s\S]*?\]\([\s\S]*?\)").unwrap();
  static ref SLUR_REGEX: Regex = RegexBuilder::new(r"([^\p{P}\s]*?(f(a|4)g(got|g)?){1,}|maricos?|(n(i|1)gg((a|er)?(s|z)?)){1,}|(nig){2,}|dindu(s?){1,}|mudslime?s?|(k(i|y)kes?){1,}|(mongoloids?){1,}|(towel\s*heads?){1,}|\bspi(c|k)s?\b|(spi(c|k)s){2,}|\bchinks?|(chinks?){1,}|(niglets?){1,}|be(a|@|4)ners?|\bjaps?\b|(japs){2,}|\bcoons?\b|(coons?){2,}|(jungle\s*bunn(y|ies?)){1,}|(jigg?aboo?s?){1,}|\bpakis?\b|(pakis?){2,}|(rag\s*heads?){1,}|(gooks?){1,}|(cuntboy?){1,}|(feminazis?){1,}|\btr(a|@)nn?(y|ies?)|(tr(a|@)nn?(y|ies?)){1,}|(l(a|@|4)dyboy(s?)){1,}|ret(a|4)rd(s|ed)?|(hymie){1,}|(porch\s?monkey){1,}|(zh(y|i)d(ovka)?){1,}|\bching\s?chong\b|(ching\s?chong\s?){1,}|(chong\s?ching\s?){1,}|(hefem(a|@|4)le){1,}|(dickgirl){1,}|(hermie){1,}|(\babb?o\b)|(abb?o){2,}|(boong){1,})").case_insensitive(true).build().unwrap();
  static ref USERNAME_MATCHES_REGEX: Regex = Regex::new(r"/u/[a-zA-Z][0-9a-zA-Z_]*").unwrap();
  // TODO keep this old one, it didn't work with port well tho
  // static ref MENTIONS_REGEX: Regex = Regex::new(r"@(?P<name>[\w.]+)@(?P<domain>[a-zA-Z0-9._-]+\.[a-zA-Z0-9_-]+)").unwrap();
  static ref MENTIONS_REGEX: Regex = Regex::new(r"@(?P<name>[\w.]+)@(?P<domain>[a-zA-Z0-9._:-]+)").unwrap();
  static ref VALID_USERNAME_REGEX: Regex = Regex::new(r"^[a-zA-Z0-9_]{3,20}$").unwrap();
  static ref VALID_COMMUNITY_NAME_REGEX: Regex = Regex::new(r"^[a-z0-9_]{3,20}$").unwrap();
  static ref VALID_POST_TITLE_REGEX: Regex = Regex::new(r".*\S.*").unwrap();
  pub static ref WEBFINGER_COMMUNITY_REGEX: Regex = Regex::new(&format!(
    "^group:([a-z0-9_]{{3, 20}})@{}$",
    Settings::get().hostname
  ))
  .unwrap();
  pub static ref WEBFINGER_USER_REGEX: Regex = Regex::new(&format!(
    "^acct:([a-z0-9_]{{3, 20}})@{}$",
    Settings::get().hostname
  ))
  .unwrap();
  pub static ref CACHE_CONTROL_REGEX: Regex =
    Regex::new("^((text|image)/.+|application/javascript)$").unwrap();
}

pub struct Keypair {
  pub private_key: String,
  pub public_key: String,
}

/// Generate the asymmetric keypair for ActivityPub HTTP signatures.
pub fn generate_actor_keypair() -> Result<Keypair, Error> {
  let rsa = Rsa::generate(2048)?;
  let pkey = PKey::from_rsa(rsa)?;
  let public_key = pkey.public_key_to_pem()?;
  let private_key = pkey.private_key_to_pem_pkcs8()?;
  let key_to_string = |key| match String::from_utf8(key) {
    Ok(s) => Ok(s),
    Err(e) => Err(Error::new(
      ErrorKind::Other,
      format!("Failed converting key to string: {}", e),
    )),
  };
  Ok(Keypair {
    private_key: key_to_string(private_key)?,
    public_key: key_to_string(public_key)?,
  })
}

pub enum EndpointType {
  Community,
  User,
  Post,
  Comment,
  PrivateMessage,
}

pub fn get_apub_protocol_string() -> &'static str {
  if Settings::get().federation.tls_enabled {
    "https"
  } else {
    "http"
  }
}

/// Generates the ActivityPub ID for a given object type and ID.
pub fn make_apub_endpoint(endpoint_type: EndpointType, name: &str) -> Url {
  let point = match endpoint_type {
    EndpointType::Community => "c",
    EndpointType::User => "u",
    EndpointType::Post => "post",
    EndpointType::Comment => "comment",
    EndpointType::PrivateMessage => "private_message",
  };

  Url::parse(&format!(
    "{}://{}/{}/{}",
    get_apub_protocol_string(),
    Settings::get().hostname,
    point,
    name
  ))
  .unwrap()
}

pub fn get_ip(conn_info: &ConnectionInfo) -> String {
  conn_info
    .realip_remote_addr()
    .unwrap_or("127.0.0.1:12345")
    .split(':')
    .next()
    .unwrap_or("127.0.0.1")
    .to_string()
}<|MERGE_RESOLUTION|>--- conflicted
+++ resolved
@@ -83,7 +83,6 @@
   DateTime::<FixedOffset>::from_utc(datetime, *now.offset())
 }
 
-<<<<<<< HEAD
 pub fn is_email_regex(test: &str) -> bool {
   EMAIL_REGEX.is_match(test)
 }
@@ -92,8 +91,6 @@
   MD_IMAGE_REGEX.find_iter(test).count() as i32
 }
 
-=======
->>>>>>> 0f894ec0
 pub fn remove_slurs(test: &str) -> String {
   SLUR_REGEX.replace_all(test, "*removed*").to_string()
 }
