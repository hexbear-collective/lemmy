--- conflicted
+++ resolved
@@ -17,11 +17,7 @@
   pub pictrs_url: String,
   pub rate_limit: RateLimitConfig,
   pub email: Option<EmailConfig>,
-<<<<<<< HEAD
-  pub federation: Federation,
-=======
   pub federation: FederationConfig,
->>>>>>> 0f894ec0
   pub captcha: CaptchaConfig,
 }
 
@@ -57,7 +53,6 @@
 #[derive(Debug, Deserialize, Clone)]
 pub struct CaptchaConfig {
   pub enabled: bool,
-<<<<<<< HEAD
   pub provider: String,   // lemmy, hcaptcha
   pub difficulty: String, // easy, medium, or hard
   pub hcaptcha_secret_key: String,
@@ -66,14 +61,7 @@
 }
 
 #[derive(Debug, Deserialize, Clone)]
-pub struct Database {
-=======
-  pub difficulty: String, // easy, medium, or hard
-}
-
-#[derive(Debug, Deserialize, Clone)]
 pub struct DatabaseConfig {
->>>>>>> 0f894ec0
   pub user: String,
   pub password: String,
   pub host: String,
@@ -142,14 +130,6 @@
     env::var("LEMMY_CONFIG_LOCATION").unwrap_or_else(|_| CONFIG_FILE_DEFAULTS.to_string())
   }
 
-<<<<<<< HEAD
-  pub fn get_config_defaults_location() -> String {
-    env::var("LEMMY_CONFIG_LOCATION").unwrap_or_else(|_| CONFIG_FILE_DEFAULTS.to_string())
-  }
-
-  pub fn read_config_file() -> Result<String, Error> {
-    fs::read_to_string(CONFIG_FILE)
-=======
   pub fn read_config_file() -> Result<String, Error> {
     fs::read_to_string(CONFIG_FILE)
   }
@@ -180,7 +160,6 @@
     blocked_instances.retain(|d| !d.eq(""));
 
     blocked_instances
->>>>>>> 0f894ec0
   }
 
   pub fn save_config_file(data: &str) -> Result<String, Error> {
