use super::post_view::post_fast_view::BoxedQuery;
use crate::{fuzzy_search, limit_and_offset, ListingType, MaybeOptional, SortType};
use diesel::{dsl::*, pg::Pg, result::Error, *};
use serde::{Deserialize, Serialize};

// The faked schema since diesel doesn't do views

table! {
  hexbear.post_fast_view (id) {
    id -> Int4,
    name -> Varchar,
    url -> Nullable<Text>,
    body -> Nullable<Text>,
    creator_id -> Int4,
    community_id -> Int4,
    removed -> Bool,
    locked -> Bool,
    published -> Timestamp,
    updated -> Nullable<Timestamp>,
    deleted -> Bool,
    nsfw -> Bool,
    stickied -> Bool,
    embed_title -> Nullable<Text>,
    embed_description -> Nullable<Text>,
    embed_html -> Nullable<Text>,
    thumbnail_url -> Nullable<Text>,
    ap_id -> Text,
    local -> Bool,
    creator_actor_id -> Text,
    creator_local -> Bool,
    creator_name -> Varchar,
    creator_preferred_username -> Nullable<Varchar>,
    creator_published -> Timestamp,
    creator_avatar -> Nullable<Text>,
    creator_tags -> Nullable<Jsonb>,
    creator_community_tags -> Nullable<Jsonb>,
    banned -> Bool,
    banned_from_community -> Bool,
    community_actor_id -> Text,
    community_local -> Bool,
    community_name -> Varchar,
    community_icon -> Nullable<Text>,
    community_removed -> Bool,
    community_deleted -> Bool,
    community_nsfw -> Bool,
    number_of_comments -> BigInt,
    score -> BigInt,
    upvotes -> BigInt,
    downvotes -> BigInt,
    hot_rank -> Int4,
    hot_rank_active -> Int4,
    newest_activity_time -> Timestamp,
    user_id -> Nullable<Int4>,
    my_vote -> Nullable<Int4>,
    subscribed -> Nullable<Bool>,
    read -> Nullable<Bool>,
    saved -> Nullable<Bool>,
  }
}

#[derive(
  Queryable, Identifiable, PartialEq, Debug, Serialize, Deserialize, QueryableByName, Clone,
)]
#[table_name = "post_fast_view"]
pub struct PostView {
  pub id: i32,
  pub name: String,
  pub url: Option<String>,
  pub body: Option<String>,
  pub creator_id: i32,
  pub community_id: i32,
  pub removed: bool,
  pub locked: bool,
  pub published: chrono::NaiveDateTime,
  pub updated: Option<chrono::NaiveDateTime>,
  pub deleted: bool,
  pub nsfw: bool,
  pub stickied: bool,
  pub embed_title: Option<String>,
  pub embed_description: Option<String>,
  pub embed_html: Option<String>,
  pub thumbnail_url: Option<String>,
  pub ap_id: String,
  pub local: bool,
  pub creator_actor_id: String,
  pub creator_local: bool,
  pub creator_name: String,
  pub creator_preferred_username: Option<String>,
  pub creator_published: chrono::NaiveDateTime,
  pub creator_avatar: Option<String>,
  pub creator_tags: Option<serde_json::Value>,
  pub creator_community_tags: Option<serde_json::Value>,
  pub banned: bool,
  pub banned_from_community: bool,
  pub community_actor_id: String,
  pub community_local: bool,
  pub community_name: String,
  pub community_icon: Option<String>,
  pub community_removed: bool,
  pub community_deleted: bool,
  pub community_nsfw: bool,
  pub number_of_comments: i64,
  pub score: i64,
  pub upvotes: i64,
  pub downvotes: i64,
  pub hot_rank: i32,
  pub hot_rank_active: i32,
  pub newest_activity_time: chrono::NaiveDateTime,
  pub user_id: Option<i32>,
  pub my_vote: Option<i32>,
  pub subscribed: Option<bool>,
  pub read: Option<bool>,
  pub saved: Option<bool>,
}

pub struct PostQueryBuilder<'a> {
  conn: &'a PgConnection,
  query: BoxedQuery<'a, Pg>,
  listing_type: ListingType,
  sort: &'a SortType,
  my_user_id: Option<i32>,
  for_creator_id: Option<i32>,
  for_community_id: Option<i32>,
  for_community_name: Option<String>,
  search_term: Option<String>,
  url_search: Option<String>,
  show_nsfw: bool,
  saved_only: bool,
  unread_only: bool,
  max_age: Option<i32>,
  page: Option<i64>,
  limit: Option<i64>,
}

impl<'a> PostQueryBuilder<'a> {
  pub fn create(conn: &'a PgConnection) -> Self {
    use super::post_view::post_fast_view::dsl::*;

    let query = post_fast_view.into_boxed();

    PostQueryBuilder {
      conn,
      query,
      listing_type: ListingType::All,
      sort: &SortType::Hot,
      my_user_id: None,
      for_creator_id: None,
      for_community_id: None,
      for_community_name: None,
      search_term: None,
      url_search: None,
      show_nsfw: true,
      saved_only: false,
      unread_only: false,
      max_age: None,
      page: None,
      limit: None,
    }
  }

  pub fn listing_type(mut self, listing_type: ListingType) -> Self {
    self.listing_type = listing_type;
    self
  }

  pub fn sort(mut self, sort: &'a SortType) -> Self {
    self.sort = sort;
    self
  }

  pub fn for_community_id<T: MaybeOptional<i32>>(mut self, for_community_id: T) -> Self {
    self.for_community_id = for_community_id.get_optional();
    self
  }

  pub fn for_community_name<T: MaybeOptional<String>>(mut self, for_community_name: T) -> Self {
    self.for_community_name = for_community_name.get_optional();
    self
  }

  pub fn for_creator_id<T: MaybeOptional<i32>>(mut self, for_creator_id: T) -> Self {
    self.for_creator_id = for_creator_id.get_optional();
    self
  }

  pub fn search_term<T: MaybeOptional<String>>(mut self, search_term: T) -> Self {
    self.search_term = search_term.get_optional();
    self
  }

  pub fn url_search<T: MaybeOptional<String>>(mut self, url_search: T) -> Self {
    self.url_search = url_search.get_optional();
    self
  }

  pub fn my_user_id<T: MaybeOptional<i32>>(mut self, my_user_id: T) -> Self {
    self.my_user_id = my_user_id.get_optional();
    self
  }

  pub fn show_nsfw(mut self, show_nsfw: bool) -> Self {
    self.show_nsfw = show_nsfw;
    self
  }

  pub fn saved_only(mut self, saved_only: bool) -> Self {
    self.saved_only = saved_only;
    self
  }

<<<<<<< HEAD
=======
  pub fn unread_only(mut self, unread_only: bool) -> Self {
    self.unread_only = unread_only;
    self
  }

  pub fn max_age<T: MaybeOptional<i32>>(mut self, max_age: T) -> Self {
    self.max_age = max_age.get_optional();
    self
  }

>>>>>>> 0191cf1c
  pub fn page<T: MaybeOptional<i64>>(mut self, page: T) -> Self {
    self.page = page.get_optional();
    self
  }

  pub fn limit<T: MaybeOptional<i64>>(mut self, limit: T) -> Self {
    self.limit = limit.get_optional();
    self
  }

  pub fn list(self) -> Result<Vec<PostView>, Error> {
    use super::post_view::post_fast_view::dsl::*;

    let mut query = self.query;

    query = match self.listing_type {
      ListingType::Subscribed => query.filter(subscribed.eq(true)),
      ListingType::Local => query.filter(community_local.eq(true)),
      _ => query,
    };

    if let Some(for_community_id) = self.for_community_id {
      query = query.filter(community_id.eq(for_community_id));
      query = query.then_order_by(stickied.desc());
    }

    if let Some(for_community_name) = self.for_community_name {
      query = query.filter(community_name.eq(for_community_name));
      query = query.then_order_by(stickied.desc());
    }

    if let Some(url_search) = self.url_search {
      query = query.filter(url.eq(url_search));
    }

    if let Some(search_term) = self.search_term {
      let searcher = fuzzy_search(&search_term);
      query = query
        .filter(name.ilike(searcher.to_owned()))
        .or_filter(body.ilike(searcher));
    }

    query = match self.sort {
      SortType::Active => query
        .then_order_by(hot_rank_active.desc())
        .then_order_by(published.desc()),
      SortType::Hot => query
        .then_order_by(hot_rank.desc())
        .then_order_by(published.desc()),
      SortType::New => query.then_order_by(published.desc()),
      SortType::TopAll => query.then_order_by(score.desc()),
      SortType::TopYear => query
        .filter(published.gt(now - 1.years()))
        .then_order_by(score.desc()),
      SortType::TopMonth => query
        .filter(published.gt(now - 1.months()))
        .then_order_by(score.desc()),
      SortType::TopWeek => query
        .filter(published.gt(now - 1.weeks()))
        .then_order_by(score.desc()),
      SortType::TopDay => query
        .filter(published.gt(now - 1.days()))
        .then_order_by(score.desc()),
    };

    // The view lets you pass a null user_id, if you're not logged in
    query = if let Some(my_user_id) = self.my_user_id {
      query.filter(user_id.eq(my_user_id))
    } else {
      query.filter(user_id.is_null())
    };

    // If its for a specific user, show the removed / deleted
    if let Some(for_creator_id) = self.for_creator_id {
      query = query.filter(creator_id.eq(for_creator_id));
    } else {
      query = query
        .filter(removed.eq(false))
        .filter(deleted.eq(false))
        .filter(community_removed.eq(false))
        .filter(community_deleted.eq(false));
    }

    if !self.show_nsfw {
      query = query
        .filter(nsfw.eq(false))
        .filter(community_nsfw.eq(false));
    };

    // TODO these are wrong, bc they'll only show saved for your logged in user, not theirs
    if self.saved_only {
      query = query.filter(saved.eq(true));
    };

    if self.unread_only {
      query = query.filter(read.eq(false));
    };

    if let Some(max_age) = self.max_age {
      query = query.filter(published.gt(now - max_age.days()))
    };

    let (limit, offset) = limit_and_offset(self.page, self.limit);
    query = query
      .limit(limit)
      .offset(offset)
      .filter(removed.eq(false))
      .filter(deleted.eq(false))
      .filter(community_removed.eq(false))
      .filter(community_deleted.eq(false));

    query.load::<PostView>(self.conn)
  }
}

impl PostView {
  pub fn read(
    conn: &PgConnection,
    from_post_id: i32,
    my_user_id: Option<i32>,
  ) -> Result<Self, Error> {
    use super::post_view::post_fast_view::dsl::*;
    use diesel::prelude::*;

    let mut query = post_fast_view.into_boxed();

    query = query.filter(id.eq(from_post_id));

    if let Some(my_user_id) = my_user_id {
      query = query.filter(user_id.eq(my_user_id));
    } else {
      query = query.filter(user_id.is_null());
    };

    query.first::<Self>(conn)
  }
}

#[cfg(test)]
mod tests {
  use crate::{
    community::*,
    post::*,
    post_view::*,
    tests::establish_unpooled_connection,
    user::*,
    Crud,
    Likeable,
    *,
  };

  #[test]
  fn test_crud() {
    let conn = establish_unpooled_connection();

    let user_name = "tegan".to_string();
    let community_name = "test_community_3".to_string();
    let post_name = "test post 3".to_string();

    let new_user = UserForm {
      name: user_name.to_owned(),
      preferred_username: None,
      password_encrypted: "nope".into(),
      email: None,
      matrix_user_id: None,
      avatar: None,
      banner: None,
      updated: None,
      banned: false,
      show_nsfw: false,
      theme: "darkly".into(),
      default_sort_type: SortType::Hot as i16,
      default_listing_type: ListingType::Subscribed as i16,
      lang: "browser".into(),
      show_avatars: true,
      send_notifications_to_email: false,
      actor_id: None,
      bio: None,
      local: true,
      private_key: None,
      public_key: None,
      last_refreshed_at: None,
    };

    let inserted_user = User_::create(&conn, &new_user).unwrap();

    let new_community = CommunityForm {
      name: community_name.to_owned(),
      title: "nada".to_owned(),
      description: None,
      creator_id: inserted_user.id,
      category_id: 1,
      removed: None,
      deleted: None,
      updated: None,
      nsfw: false,
      actor_id: None,
      local: true,
      private_key: None,
      public_key: None,
      last_refreshed_at: None,
      published: None,
      icon: None,
      banner: None,
    };

    let inserted_community = Community::create(&conn, &new_community).unwrap();

    let new_post = PostForm {
      name: post_name.to_owned(),
      url: None,
      body: None,
      creator_id: inserted_user.id,
      community_id: inserted_community.id,
      removed: None,
      deleted: None,
      locked: None,
      stickied: None,
      updated: None,
      nsfw: false,
      embed_title: None,
      embed_description: None,
      embed_html: None,
      thumbnail_url: None,
      ap_id: None,
      local: true,
      published: None,
    };

    let inserted_post = Post::create(&conn, &new_post).unwrap();

    let post_like_form = PostLikeForm {
      post_id: inserted_post.id,
      user_id: inserted_user.id,
      score: 1,
    };

    let inserted_post_like = PostLike::like(&conn, &post_like_form).unwrap();

    let expected_post_like = PostLike {
      id: inserted_post_like.id,
      post_id: inserted_post.id,
      user_id: inserted_user.id,
      published: inserted_post_like.published,
      score: 1,
    };

    let read_post_listings_with_user = PostQueryBuilder::create(&conn)
      .listing_type(ListingType::Community)
      .sort(&SortType::New)
      .for_community_id(inserted_community.id)
      .my_user_id(inserted_user.id)
      .list()
      .unwrap();

    let read_post_listings_no_user = PostQueryBuilder::create(&conn)
      .listing_type(ListingType::Community)
      .sort(&SortType::New)
      .for_community_id(inserted_community.id)
      .list()
      .unwrap();

    let read_post_listing_no_user = PostView::read(&conn, inserted_post.id, None).unwrap();
    let read_post_listing_with_user =
      PostView::read(&conn, inserted_post.id, Some(inserted_user.id)).unwrap();

    // the non user version
    let expected_post_listing_no_user = PostView {
      user_id: None,
      my_vote: None,
      id: inserted_post.id,
      name: post_name.to_owned(),
      url: None,
      body: None,
      creator_id: inserted_user.id,
      creator_name: user_name.to_owned(),
      creator_preferred_username: None,
      creator_published: inserted_user.published,
      creator_avatar: None,
      creator_tags: None,
      creator_community_tags: None,
      banned: false,
      banned_from_community: false,
      community_id: inserted_community.id,
      removed: false,
      deleted: false,
      locked: false,
      stickied: false,
      community_name: community_name.to_owned(),
      community_icon: None,
      community_removed: false,
      community_deleted: false,
      community_nsfw: false,
      number_of_comments: 0,
      score: 1,
      upvotes: 1,
      downvotes: 0,
      hot_rank: read_post_listing_no_user.hot_rank,
      hot_rank_active: read_post_listing_no_user.hot_rank_active,
      published: inserted_post.published,
      newest_activity_time: inserted_post.published,
      updated: None,
      subscribed: None,
      read: None,
      saved: None,
      nsfw: false,
      embed_title: None,
      embed_description: None,
      embed_html: None,
      thumbnail_url: None,
      ap_id: inserted_post.ap_id.to_owned(),
      local: true,
      creator_actor_id: inserted_user.actor_id.to_owned(),
      creator_local: true,
      community_actor_id: inserted_community.actor_id.to_owned(),
      community_local: true,
    };

    let expected_post_listing_with_user = PostView {
      user_id: Some(inserted_user.id),
      my_vote: Some(1),
      id: inserted_post.id,
      name: post_name,
      url: None,
      body: None,
      removed: false,
      deleted: false,
      locked: false,
      stickied: false,
      creator_id: inserted_user.id,
      creator_name: user_name,
      creator_preferred_username: None,
      creator_published: inserted_user.published,
      creator_avatar: None,
      creator_tags: None,
      creator_community_tags: None,
      banned: false,
      banned_from_community: false,
      community_id: inserted_community.id,
      community_name,
      community_icon: None,
      community_removed: false,
      community_deleted: false,
      community_nsfw: false,
      number_of_comments: 0,
      score: 1,
      upvotes: 1,
      downvotes: 0,
      hot_rank: read_post_listing_with_user.hot_rank,
      hot_rank_active: read_post_listing_with_user.hot_rank_active,
      published: inserted_post.published,
      newest_activity_time: inserted_post.published,
      updated: None,
      subscribed: Some(false),
      read: Some(false),
      saved: Some(false),
      nsfw: false,
      embed_title: None,
      embed_description: None,
      embed_html: None,
      thumbnail_url: None,
      ap_id: inserted_post.ap_id.to_owned(),
      local: true,
      creator_actor_id: inserted_user.actor_id.to_owned(),
      creator_local: true,
      community_actor_id: inserted_community.actor_id.to_owned(),
      community_local: true,
    };

    let like_removed = PostLike::remove(&conn, inserted_user.id, inserted_post.id).unwrap();
    let num_deleted = Post::delete(&conn, inserted_post.id).unwrap();
    Community::delete(&conn, inserted_community.id).unwrap();
    User_::delete(&conn, inserted_user.id).unwrap();

    // The with user
    assert_eq!(
      expected_post_listing_with_user,
      read_post_listings_with_user[0]
    );
    assert_eq!(expected_post_listing_with_user, read_post_listing_with_user);
    assert_eq!(1, read_post_listings_with_user.len());

    // Without the user
    assert_eq!(expected_post_listing_no_user, read_post_listings_no_user[0]);
    assert_eq!(expected_post_listing_no_user, read_post_listing_no_user);
    assert_eq!(1, read_post_listings_no_user.len());

    // assert_eq!(expected_post, inserted_post);
    // assert_eq!(expected_post, updated_post);
    assert_eq!(expected_post_like, inserted_post_like);
    assert_eq!(1, like_removed);
    assert_eq!(1, num_deleted);
  }
}<|MERGE_RESOLUTION|>--- conflicted
+++ resolved
@@ -208,8 +208,6 @@
     self
   }
 
-<<<<<<< HEAD
-=======
   pub fn unread_only(mut self, unread_only: bool) -> Self {
     self.unread_only = unread_only;
     self
@@ -220,7 +218,6 @@
     self
   }
 
->>>>>>> 0191cf1c
   pub fn page<T: MaybeOptional<i64>>(mut self, page: T) -> Self {
     self.page = page.get_optional();
     self
