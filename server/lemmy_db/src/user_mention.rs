use super::comment::Comment;
use crate::{schema::user_mention, Crud};
use diesel::{dsl::*, result::Error, *};
use serde::{Deserialize, Serialize};

#[derive(Queryable, Associations, Identifiable, PartialEq, Debug, Serialize, Deserialize)]
#[belongs_to(Comment)]
#[table_name = "user_mention"]
pub struct UserMention {
  pub id: i32,
  pub recipient_id: i32,
  pub comment_id: i32,
  pub read: bool,
  pub published: chrono::NaiveDateTime,
}

#[derive(Insertable, AsChangeset, Clone)]
#[table_name = "user_mention"]
pub struct UserMentionForm {
  pub recipient_id: i32,
  pub comment_id: i32,
  pub read: Option<bool>,
}

impl Crud<UserMentionForm> for UserMention {
  fn read(conn: &PgConnection, user_mention_id: i32) -> Result<Self, Error> {
    use crate::schema::user_mention::dsl::*;
    user_mention.find(user_mention_id).first::<Self>(conn)
  }

  fn create(conn: &PgConnection, user_mention_form: &UserMentionForm) -> Result<Self, Error> {
    use crate::schema::user_mention::dsl::*;
    insert_into(user_mention)
      .values(user_mention_form)
      .get_result::<Self>(conn)
  }

  fn update(
    conn: &PgConnection,
    user_mention_id: i32,
    user_mention_form: &UserMentionForm,
  ) -> Result<Self, Error> {
    use crate::schema::user_mention::dsl::*;
    diesel::update(user_mention.find(user_mention_id))
      .set(user_mention_form)
      .get_result::<Self>(conn)
  }
}

impl UserMention {
  pub fn update_read(
    conn: &PgConnection,
    user_mention_id: i32,
    new_read: bool,
  ) -> Result<Self, Error> {
    use crate::schema::user_mention::dsl::*;
    diesel::update(user_mention.find(user_mention_id))
      .set(read.eq(new_read))
      .get_result::<Self>(conn)
  }

  pub fn mark_all_as_read(conn: &PgConnection, for_recipient_id: i32) -> Result<Vec<Self>, Error> {
    use crate::schema::user_mention::dsl::*;
    diesel::update(
      user_mention
        .filter(recipient_id.eq(for_recipient_id))
        .filter(read.eq(false)),
    )
    .set(read.eq(true))
    .get_results::<Self>(conn)
  }
}

#[cfg(test)]
mod tests {
  use crate::{
    comment::*,
    community::*,
    post::*,
    tests::establish_unpooled_connection,
    user::*,
    user_mention::*,
    ListingType,
    SortType,
  };

  #[test]
  fn test_crud() {
    let conn = establish_unpooled_connection();

    let new_user = UserForm {
      name: "terrylake".into(),
      preferred_username: None,
      password_encrypted: "nope".into(),
      email: None,
      matrix_user_id: None,
      avatar: None,
      banner: None,
<<<<<<< HEAD
=======
      admin: false,
>>>>>>> 0f894ec0
      banned: false,
      updated: None,
      show_nsfw: false,
      theme: "darkly".into(),
      default_sort_type: SortType::Hot as i16,
      default_listing_type: ListingType::Subscribed as i16,
      lang: "browser".into(),
      show_avatars: true,
      send_notifications_to_email: false,
<<<<<<< HEAD
      actor_id: "changeme_628763".into(),
=======
      actor_id: None,
>>>>>>> 0f894ec0
      bio: None,
      local: true,
      private_key: None,
      public_key: None,
      last_refreshed_at: None,
    };

    let inserted_user = User_::create(&conn, &new_user).unwrap();

    let recipient_form = UserForm {
      name: "terrylakes recipient".into(),
      preferred_username: None,
      password_encrypted: "nope".into(),
      email: None,
      matrix_user_id: None,
      avatar: None,
      banner: None,
<<<<<<< HEAD
=======
      admin: false,
>>>>>>> 0f894ec0
      banned: false,
      updated: None,
      show_nsfw: false,
      theme: "darkly".into(),
      default_sort_type: SortType::Hot as i16,
      default_listing_type: ListingType::Subscribed as i16,
      lang: "browser".into(),
      show_avatars: true,
      send_notifications_to_email: false,
<<<<<<< HEAD
      actor_id: "changeme_927389278".into(),
=======
      actor_id: None,
>>>>>>> 0f894ec0
      bio: None,
      local: true,
      private_key: None,
      public_key: None,
      last_refreshed_at: None,
    };

    let inserted_recipient = User_::create(&conn, &recipient_form).unwrap();

    let new_community = CommunityForm {
      name: "test community lake".to_string(),
      title: "nada".to_owned(),
      description: None,
      category_id: 1,
      creator_id: inserted_user.id,
      removed: None,
      deleted: None,
      updated: None,
      nsfw: false,
<<<<<<< HEAD
      actor_id: "changeme_876238".into(),
=======
      actor_id: None,
>>>>>>> 0f894ec0
      local: true,
      private_key: None,
      public_key: None,
      last_refreshed_at: None,
      published: None,
      icon: None,
      banner: None,
    };

    let inserted_community = Community::create(&conn, &new_community).unwrap();

    let new_post = PostForm {
      name: "A test post".into(),
      creator_id: inserted_user.id,
      url: None,
      body: None,
      community_id: inserted_community.id,
      removed: None,
      deleted: None,
      locked: None,
      stickied: None,
      updated: None,
      nsfw: false,
      embed_title: None,
      embed_description: None,
      embed_html: None,
      thumbnail_url: None,
      ap_id: None,
      local: true,
      published: None,
    };

    let inserted_post = Post::create(&conn, &new_post).unwrap();

    let comment_form = CommentForm {
      content: "A test comment".into(),
      creator_id: inserted_user.id,
      post_id: inserted_post.id,
      removed: None,
      deleted: None,
      read: None,
      parent_id: None,
      published: None,
      updated: None,
      ap_id: None,
      local: true,
    };

    let inserted_comment = Comment::create(&conn, &comment_form).unwrap();

    let user_mention_form = UserMentionForm {
      recipient_id: inserted_recipient.id,
      comment_id: inserted_comment.id,
      read: None,
    };

    let inserted_mention = UserMention::create(&conn, &user_mention_form).unwrap();

    let expected_mention = UserMention {
      id: inserted_mention.id,
      recipient_id: inserted_mention.recipient_id,
      comment_id: inserted_mention.comment_id,
      read: false,
      published: inserted_mention.published,
    };

    let read_mention = UserMention::read(&conn, inserted_mention.id).unwrap();
    let updated_mention =
      UserMention::update(&conn, inserted_mention.id, &user_mention_form).unwrap();
    Comment::delete(&conn, inserted_comment.id).unwrap();
    Post::delete(&conn, inserted_post.id).unwrap();
    Community::delete(&conn, inserted_community.id).unwrap();
    User_::delete(&conn, inserted_user.id).unwrap();
    User_::delete(&conn, inserted_recipient.id).unwrap();

    assert_eq!(expected_mention, read_mention);
    assert_eq!(expected_mention, inserted_mention);
    assert_eq!(expected_mention, updated_mention);
  }
}<|MERGE_RESOLUTION|>--- conflicted
+++ resolved
@@ -96,10 +96,7 @@
       matrix_user_id: None,
       avatar: None,
       banner: None,
-<<<<<<< HEAD
-=======
       admin: false,
->>>>>>> 0f894ec0
       banned: false,
       updated: None,
       show_nsfw: false,
@@ -109,11 +106,7 @@
       lang: "browser".into(),
       show_avatars: true,
       send_notifications_to_email: false,
-<<<<<<< HEAD
-      actor_id: "changeme_628763".into(),
-=======
       actor_id: None,
->>>>>>> 0f894ec0
       bio: None,
       local: true,
       private_key: None,
@@ -131,10 +124,7 @@
       matrix_user_id: None,
       avatar: None,
       banner: None,
-<<<<<<< HEAD
-=======
       admin: false,
->>>>>>> 0f894ec0
       banned: false,
       updated: None,
       show_nsfw: false,
@@ -144,11 +134,7 @@
       lang: "browser".into(),
       show_avatars: true,
       send_notifications_to_email: false,
-<<<<<<< HEAD
-      actor_id: "changeme_927389278".into(),
-=======
       actor_id: None,
->>>>>>> 0f894ec0
       bio: None,
       local: true,
       private_key: None,
@@ -168,11 +154,7 @@
       deleted: None,
       updated: None,
       nsfw: false,
-<<<<<<< HEAD
-      actor_id: "changeme_876238".into(),
-=======
       actor_id: None,
->>>>>>> 0f894ec0
       local: true,
       private_key: None,
       public_key: None,
