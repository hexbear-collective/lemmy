use super::user_view::user_view::BoxedQuery;
use crate::{fuzzy_search, limit_and_offset, MaybeOptional, SortType};

use diesel::{dsl::*, pg::Pg, result::Error, *};
use serde::{Deserialize, Serialize};

table! {
  hexbear.user_view (id) {
    id -> Int4,
    actor_id -> Text,
    name -> Varchar,
    preferred_username -> Nullable<Varchar>,
    avatar -> Nullable<Text>,
    banner -> Nullable<Text>,
    email -> Nullable<Text>,
    matrix_user_id -> Nullable<Text>,
    bio -> Nullable<Text>,
    local -> Bool,
    admin -> Bool,
    sitemod -> Bool,
    banned -> Bool,
    show_avatars -> Bool,
    send_notifications_to_email -> Bool,
    published -> Timestamp,
    number_of_posts -> BigInt,
    post_score -> BigInt,
    number_of_comments -> BigInt,
    comment_score -> BigInt,
  }
}

#[derive(
  Queryable, Identifiable, PartialEq, Debug, Serialize, Deserialize, QueryableByName, Clone,
)]
#[table_name = "user_view"]
pub struct UserView {
  pub id: i32,
  pub actor_id: String,
  pub name: String,
  pub preferred_username: Option<String>,
  pub avatar: Option<String>,
  pub banner: Option<String>,
  pub email: Option<String>, // TODO this shouldn't be in this view
  pub matrix_user_id: Option<String>,
  pub bio: Option<String>,
  pub local: bool,
  pub admin: bool,
  pub sitemod: bool,
  pub banned: bool,
  pub show_avatars: bool, // TODO this is a setting, probably doesn't need to be here
  pub send_notifications_to_email: bool, // TODO also never used
  pub published: chrono::NaiveDateTime,
  pub number_of_posts: i64,
  pub post_score: i64,
  pub number_of_comments: i64,
  pub comment_score: i64,
}

pub struct UserQueryBuilder<'a> {
  conn: &'a PgConnection,
  query: BoxedQuery<'a, Pg>,
  sort: &'a SortType,
  page: Option<i64>,
  limit: Option<i64>,
}

impl<'a> UserQueryBuilder<'a> {
  pub fn create(conn: &'a PgConnection) -> Self {
    use super::user_view::user_view::dsl::*;

    let query = user_view.into_boxed();

    UserQueryBuilder {
      conn,
      query,
      sort: &SortType::Hot,
      page: None,
      limit: None,
    }
  }

  pub fn sort(mut self, sort: &'a SortType) -> Self {
    self.sort = sort;
    self
  }

  pub fn search_term<T: MaybeOptional<String>>(mut self, search_term: T) -> Self {
    use super::user_view::user_view::dsl::*;
    if let Some(search_term) = search_term.get_optional() {
      self.query = self.query.filter(name.ilike(fuzzy_search(&search_term)));
    }
    self
  }

  pub fn page<T: MaybeOptional<i64>>(mut self, page: T) -> Self {
    self.page = page.get_optional();
    self
  }

  pub fn limit<T: MaybeOptional<i64>>(mut self, limit: T) -> Self {
    self.limit = limit.get_optional();
    self
  }

  pub fn list(self) -> Result<Vec<UserView>, Error> {
<<<<<<< HEAD
    use super::user_view::user_fast::dsl::*;
    use diesel::sql_types::{Nullable, Text};
=======
    use super::user_view::user_view::dsl::*;
>>>>>>> 273cdfd9

    let mut query = self.query;

    query = match self.sort {
      SortType::Hot => query
        .order_by(comment_score.desc())
        .then_order_by(published.desc()),
      SortType::Active => query
        .order_by(comment_score.desc())
        .then_order_by(published.desc()),
      SortType::New => query.order_by(published.desc()),
      SortType::TopAll => query.order_by(comment_score.desc()),
      SortType::TopYear => query
        .filter(published.gt(now - 1.years()))
        .order_by(comment_score.desc()),
      SortType::TopMonth => query
        .filter(published.gt(now - 1.months()))
        .order_by(comment_score.desc()),
      SortType::TopWeek => query
        .filter(published.gt(now - 1.weeks()))
        .order_by(comment_score.desc()),
      SortType::TopDay => query
        .filter(published.gt(now - 1.days()))
        .order_by(comment_score.desc()),
    };

    let (limit, offset) = limit_and_offset(self.page, self.limit);
    query = query.limit(limit).offset(offset);

    // The select is necessary here to not get back emails
    query = query.select((
      id,
      actor_id,
      name,
      preferred_username,
      avatar,
      banner,
      "".into_sql::<Nullable<Text>>(),
      matrix_user_id,
      bio,
      local,
      admin,
      sitemod,
      banned,
      show_avatars,
      send_notifications_to_email,
      published,
      number_of_posts,
      post_score,
      number_of_comments,
      comment_score,
    ));
    query.load::<UserView>(self.conn)
  }
}

impl UserView {
<<<<<<< HEAD
=======
  pub fn read(conn: &PgConnection, from_user_id: i32) -> Result<Self, Error> {
    use super::user_view::user_view::dsl::*;
    user_view.find(from_user_id).first::<Self>(conn)
  }

>>>>>>> 273cdfd9
  pub fn admins(conn: &PgConnection) -> Result<Vec<Self>, Error> {
    use super::user_view::user_view::dsl::*;
    use diesel::sql_types::{Nullable, Text};
    user_view
      // The select is necessary here to not get back emails
      .select((
        id,
        actor_id,
        name,
        preferred_username,
        avatar,
        banner,
        "".into_sql::<Nullable<Text>>(),
        matrix_user_id,
        bio,
        local,
        admin,
        sitemod,
        banned,
        show_avatars,
        send_notifications_to_email,
        published,
        number_of_posts,
        post_score,
        number_of_comments,
        comment_score,
      ))
      .filter(admin.eq(true))
      .order_by(published)
      .load::<Self>(conn)
  }

  pub fn sitemods(conn: &PgConnection) -> Result<Vec<Self>, Error> {
    use super::user_view::user_view::dsl::*;
    use diesel::sql_types::{Nullable, Text};
    user_view
      // The select is necessary here to not get back emails
      .select((
        id,
        actor_id,
        name,
        preferred_username,
        avatar,
        banner,
        "".into_sql::<Nullable<Text>>(),
        matrix_user_id,
        bio,
        local,
        admin,
        sitemod,
        banned,
        show_avatars,
        send_notifications_to_email,
        published,
        number_of_posts,
        post_score,
        number_of_comments,
        comment_score,
      ))
      .filter(sitemod.eq(true))
      .order_by(published)
      .load::<Self>(conn)
  }

  pub fn banned(conn: &PgConnection) -> Result<Vec<Self>, Error> {
    use super::user_view::user_view::dsl::*;
    use diesel::sql_types::{Nullable, Text};
    user_view
      .select((
        id,
        actor_id,
        name,
        preferred_username,
        avatar,
        banner,
        "".into_sql::<Nullable<Text>>(),
        matrix_user_id,
        bio,
        local,
        admin,
        sitemod,
        banned,
        show_avatars,
        send_notifications_to_email,
        published,
        number_of_posts,
        post_score,
        number_of_comments,
        comment_score,
      ))
      .filter(banned.eq(true))
      .load::<Self>(conn)
  }

  pub fn get_user_secure(conn: &PgConnection, user_id: i32) -> Result<Self, Error> {
    use super::user_view::user_fast::dsl::*;
    use diesel::sql_types::{Nullable, Text};
    user_fast
      .select((
        id,
        actor_id,
        name,
        preferred_username,
        avatar,
        banner,
        "".into_sql::<Nullable<Text>>(),
        matrix_user_id,
        bio,
        local,
        admin,
        sitemod,
        banned,
        show_avatars,
        send_notifications_to_email,
        published,
        number_of_posts,
        post_score,
        number_of_comments,
        comment_score,
      ))
      .find(user_id)
      .first::<Self>(conn)
  }
}<|MERGE_RESOLUTION|>--- conflicted
+++ resolved
@@ -103,13 +103,8 @@
   }
 
   pub fn list(self) -> Result<Vec<UserView>, Error> {
-<<<<<<< HEAD
-    use super::user_view::user_fast::dsl::*;
-    use diesel::sql_types::{Nullable, Text};
-=======
-    use super::user_view::user_view::dsl::*;
->>>>>>> 273cdfd9
-
+    use super::user_view::user_view::dsl::*;
+    use diesel::sql_types::{Nullable, Text};
     let mut query = self.query;
 
     query = match self.sort {
@@ -166,14 +161,11 @@
 }
 
 impl UserView {
-<<<<<<< HEAD
-=======
   pub fn read(conn: &PgConnection, from_user_id: i32) -> Result<Self, Error> {
     use super::user_view::user_view::dsl::*;
     user_view.find(from_user_id).first::<Self>(conn)
   }
 
->>>>>>> 273cdfd9
   pub fn admins(conn: &PgConnection) -> Result<Vec<Self>, Error> {
     use super::user_view::user_view::dsl::*;
     use diesel::sql_types::{Nullable, Text};
@@ -269,9 +261,9 @@
   }
 
   pub fn get_user_secure(conn: &PgConnection, user_id: i32) -> Result<Self, Error> {
-    use super::user_view::user_fast::dsl::*;
-    use diesel::sql_types::{Nullable, Text};
-    user_fast
+    use super::user_view::user_view::dsl::*;
+    use diesel::sql_types::{Nullable, Text};
+    user_view
       .select((
         id,
         actor_id,
