use crate::{
<<<<<<< HEAD
  community::CommunityModerator,
=======
>>>>>>> 0f894ec0
  is_email_regex,
  naive_now,
  schema::{user_, user_::dsl::*},
  Crud,
};
use bcrypt::{hash, DEFAULT_COST};
use diesel::{dsl::*, result::Error, *};
use serde::{Deserialize, Serialize};

<<<<<<< HEAD
// TextOrNullableText is a marker trait for Text or Nullable<Text>
// if/when it is eventuly removed form diesel this needs to be changed
sql_function!(fn lower<TT: TextOrNullableText>(x: TT) -> sql_types::Text);

=======
>>>>>>> 0f894ec0
#[derive(Clone, Queryable, Identifiable, PartialEq, Debug, Serialize, Deserialize)]
#[table_name = "user_"]
pub struct User_ {
  pub id: i32,
  pub name: String,
  pub preferred_username: Option<String>,
  pub password_encrypted: String,
  pub email: Option<String>,
  pub avatar: Option<String>,
  pub admin: bool,
  pub banned: bool,
  pub published: chrono::NaiveDateTime,
  pub updated: Option<chrono::NaiveDateTime>,
  pub show_nsfw: bool,
  pub theme: String,
  pub default_sort_type: i16,
  pub default_listing_type: i16,
  pub lang: String,
  pub show_avatars: bool,
  pub send_notifications_to_email: bool,
  pub matrix_user_id: Option<String>,
  pub actor_id: String,
  pub bio: Option<String>,
  pub local: bool,
  pub private_key: Option<String>,
  pub public_key: Option<String>,
  pub last_refreshed_at: chrono::NaiveDateTime,
<<<<<<< HEAD
  pub sitemod: bool,
=======
>>>>>>> 0f894ec0
  pub banner: Option<String>,
}

#[derive(Insertable, AsChangeset, Clone, Debug)]
#[table_name = "user_"]
pub struct UserForm {
  pub name: String,
  pub preferred_username: Option<String>,
  pub password_encrypted: String,
  pub banned: bool,
<<<<<<< HEAD
  pub email: Option<String>,
=======
  pub email: Option<Option<String>>,
>>>>>>> 0f894ec0
  pub avatar: Option<Option<String>>,
  pub updated: Option<chrono::NaiveDateTime>,
  pub show_nsfw: bool,
  pub theme: String,
  pub default_sort_type: i16,
  pub default_listing_type: i16,
  pub lang: String,
  pub show_avatars: bool,
  pub send_notifications_to_email: bool,
  pub matrix_user_id: Option<String>,
  pub actor_id: Option<String>,
  pub bio: Option<String>,
  pub local: bool,
  pub private_key: Option<String>,
  pub public_key: Option<String>,
  pub last_refreshed_at: Option<chrono::NaiveDateTime>,
  pub banner: Option<Option<String>>,
}

impl Crud<UserForm> for User_ {
  fn read(conn: &PgConnection, user_id: i32) -> Result<Self, Error> {
    user_.find(user_id).first::<Self>(conn)
  }
  fn delete(conn: &PgConnection, user_id: i32) -> Result<usize, Error> {
    diesel::delete(user_.find(user_id)).execute(conn)
  }
  fn create(conn: &PgConnection, form: &UserForm) -> Result<Self, Error> {
    insert_into(user_).values(form).get_result::<Self>(conn)
  }
  fn update(conn: &PgConnection, user_id: i32, form: &UserForm) -> Result<Self, Error> {
    diesel::update(user_.find(user_id))
      .set(form)
      .get_result::<Self>(conn)
  }
}

impl User_ {
  pub fn register(conn: &PgConnection, form: &UserForm) -> Result<Self, Error> {
    let mut edited_user = form.clone();
    let password_hash =
      hash(&form.password_encrypted, DEFAULT_COST).expect("Couldn't hash password");
    edited_user.password_encrypted = password_hash;

    Self::create(&conn, &edited_user)
  }

  // TODO do more individual updates like these
  pub fn update_password(
    conn: &PgConnection,
    user_id: i32,
    new_password: &str,
  ) -> Result<Self, Error> {
    let password_hash = hash(new_password, DEFAULT_COST).expect("Couldn't hash password");

    diesel::update(user_.find(user_id))
      .set((
        password_encrypted.eq(password_hash),
        updated.eq(naive_now()),
      ))
      .get_result::<Self>(conn)
  }

  pub fn read_from_name(conn: &PgConnection, from_user_name: &str) -> Result<Self, Error> {
    user_
      .filter(lower(name).eq(from_user_name.to_lowercase()))
      .first::<Self>(conn)
  }

  pub fn add_admin(conn: &PgConnection, user_id: i32, added: bool) -> Result<Self, Error> {
    diesel::update(user_.find(user_id))
      .set(admin.eq(added))
      .get_result::<Self>(conn)
  }

  pub fn add_sitemod(conn: &PgConnection, user_id: i32, added: bool) -> Result<Self, Error> {
    diesel::update(user_.find(user_id))
      .set(sitemod.eq(added))
      .get_result::<Self>(conn)
  }

  pub fn ban_user(conn: &PgConnection, user_id: i32, ban: bool) -> Result<Self, Error> {
    diesel::update(user_.find(user_id))
      .set(banned.eq(ban))
      .get_result::<Self>(conn)
  }

  pub fn read_from_actor_id(conn: &PgConnection, object_id: &str) -> Result<Self, Error> {
    use crate::schema::user_::dsl::*;
    user_.filter(actor_id.eq(object_id)).first::<Self>(conn)
  }

<<<<<<< HEAD
  pub fn is_moderator(&self, conn: &PgConnection, community_id_: i32) -> Result<bool, Error> {
    use crate::{community::Community, schema::community_moderator::dsl::*};
    let community = Community::read(conn, community_id_)?;

    Ok(
      community_moderator
        .filter(community_id.eq(community_id_))
        .filter(user_id.eq(self.id))
        .first::<CommunityModerator>(conn)
        .optional()?
        .is_some()
        || community.creator_id == self.id,
    )
  }

=======
>>>>>>> 0f894ec0
  pub fn find_by_email_or_username(
    conn: &PgConnection,
    username_or_email: &str,
  ) -> Result<Self, Error> {
    if is_email_regex(username_or_email) {
      Self::find_by_email(conn, username_or_email)
    } else {
      Self::find_by_username(conn, username_or_email)
    }
  }

  pub fn find_by_username(conn: &PgConnection, username: &str) -> Result<User_, Error> {
<<<<<<< HEAD
    user_
      .filter(lower(name).eq(username.to_lowercase()))
      .first::<User_>(conn)
=======
    user_.filter(name.ilike(username)).first::<User_>(conn)
>>>>>>> 0f894ec0
  }

  pub fn find_by_email(conn: &PgConnection, from_email: &str) -> Result<Self, Error> {
    user_
      .filter(lower(email).eq(from_email.to_lowercase()))
      .first::<User_>(conn)
  }

  pub fn get_profile_url(&self, hostname: &str) -> String {
    format!("https://{}/u/{}", hostname, self.name)
  }

  pub fn upsert(conn: &PgConnection, user_form: &UserForm) -> Result<User_, Error> {
    insert_into(user_)
      .values(user_form)
      .on_conflict(actor_id)
      .do_update()
      .set(user_form)
      .get_result::<Self>(conn)
  }
}

#[cfg(test)]
mod tests {
  use crate::{tests::establish_unpooled_connection, user::*, ListingType, SortType};

  #[test]
  fn test_crud() {
    let conn = establish_unpooled_connection();

    let new_user = UserForm {
      name: "thommy".into(),
      preferred_username: None,
      password_encrypted: "nope".into(),
      email: None,
      matrix_user_id: None,
      avatar: None,
      banner: None,
<<<<<<< HEAD
=======
      admin: false,
>>>>>>> 0f894ec0
      banned: false,
      updated: None,
      show_nsfw: false,
      theme: "darkly".into(),
      default_sort_type: SortType::Hot as i16,
      default_listing_type: ListingType::Subscribed as i16,
      lang: "browser".into(),
      show_avatars: true,
      send_notifications_to_email: false,
<<<<<<< HEAD
      actor_id: "changeme_9826382637".into(),
=======
      actor_id: None,
>>>>>>> 0f894ec0
      bio: None,
      local: true,
      private_key: None,
      public_key: None,
      last_refreshed_at: None,
    };

    let inserted_user = User_::create(&conn, &new_user).unwrap();

    let expected_user = User_ {
      id: inserted_user.id,
      name: "thommy".into(),
      preferred_username: None,
      password_encrypted: "nope".into(),
      email: None,
      matrix_user_id: None,
      avatar: None,
      banner: None,
      admin: false,
      sitemod: false,
      banned: false,
      published: inserted_user.published,
      updated: None,
      show_nsfw: false,
      theme: "darkly".into(),
      default_sort_type: SortType::Hot as i16,
      default_listing_type: ListingType::Subscribed as i16,
      lang: "browser".into(),
      show_avatars: true,
      send_notifications_to_email: false,
      actor_id: inserted_user.actor_id.to_owned(),
      bio: None,
      local: true,
      private_key: None,
      public_key: None,
      last_refreshed_at: inserted_user.published,
    };

    let read_user = User_::read(&conn, inserted_user.id).unwrap();
    let updated_user = User_::update(&conn, inserted_user.id, &new_user).unwrap();
    let num_deleted = User_::delete(&conn, inserted_user.id).unwrap();

    assert_eq!(expected_user, read_user);
    assert_eq!(expected_user, inserted_user);
    assert_eq!(expected_user, updated_user);
    assert_eq!(1, num_deleted);
  }

  #[test]
  fn test_user_methods() {
    use crate::{community::*, Joinable};
    let conn = establish_unpooled_connection();

    let new_creator_user = UserForm {
      name: "creator".into(),
      preferred_username: None,
      password_encrypted: "creator".into(),
      email: None,
      matrix_user_id: None,
      avatar: None,
      banner: None,
      banned: false,
      updated: None,
      show_nsfw: false,
      theme: "darkly".into(),
      default_sort_type: SortType::Hot as i16,
      default_listing_type: ListingType::Subscribed as i16,
      lang: "browser".into(),
      show_avatars: true,
      send_notifications_to_email: false,
      actor_id: "http://fake.com".into(),
      bio: None,
      local: true,
      private_key: None,
      public_key: None,
      last_refreshed_at: None,
    };

    let new_mod_user = UserForm {
      name: "moderator".into(),
      preferred_username: None,
      password_encrypted: "mod".into(),
      email: None,
      matrix_user_id: None,
      avatar: None,
      banner: None,
      banned: false,
      updated: None,
      show_nsfw: false,
      theme: "darkly".into(),
      default_sort_type: SortType::Hot as i16,
      default_listing_type: ListingType::Subscribed as i16,
      lang: "browser".into(),
      show_avatars: true,
      send_notifications_to_email: false,
      actor_id: "http://fake.com".into(),
      bio: None,
      local: true,
      private_key: None,
      public_key: None,
      last_refreshed_at: None,
    };

    let new_notmod_user = UserForm {
      name: "not_moderator".into(),
      preferred_username: None,
      password_encrypted: "nope".into(),
      email: None,
      matrix_user_id: None,
      avatar: None,
      banner: None,
      banned: false,
      updated: None,
      show_nsfw: false,
      theme: "darkly".into(),
      default_sort_type: SortType::Hot as i16,
      default_listing_type: ListingType::Subscribed as i16,
      lang: "browser".into(),
      show_avatars: true,
      send_notifications_to_email: false,
      actor_id: "http://fake.com".into(),
      bio: None,
      local: true,
      private_key: None,
      public_key: None,
      last_refreshed_at: None,
    };

    let inserted_creator_user = User_::create(&conn, &new_creator_user).unwrap();
    let inserted_mod_user = User_::create(&conn, &new_mod_user).unwrap();
    let inserted_notmod_user = User_::create(&conn, &new_notmod_user).unwrap();

    let new_community = CommunityForm {
      name: "mod_community".to_string(),
      title: "nada".to_owned(),
      description: None,
      category_id: 1,
      creator_id: inserted_creator_user.id,
      removed: None,
      deleted: None,
      updated: None,
      nsfw: false,
      actor_id: "http://fake.com".into(),
      local: true,
      private_key: None,
      public_key: None,
      last_refreshed_at: None,
      published: None,
      banner: None,
      icon: None,
    };

    let inserted_community = Community::create(&conn, &new_community).unwrap();
    let new_moderator = CommunityModeratorForm {
      community_id: inserted_community.id,
      user_id: inserted_mod_user.id,
    };
    let _inserted_moderator = CommunityModerator::join(&conn, &new_moderator);

    assert!(!inserted_notmod_user
      .is_moderator(&conn, inserted_community.id)
      .unwrap());
    assert!(inserted_mod_user
      .is_moderator(&conn, inserted_community.id)
      .unwrap());
    assert!(inserted_creator_user
      .is_moderator(&conn, inserted_community.id)
      .unwrap());
  }
}<|MERGE_RESOLUTION|>--- conflicted
+++ resolved
@@ -1,8 +1,4 @@
 use crate::{
-<<<<<<< HEAD
-  community::CommunityModerator,
-=======
->>>>>>> 0f894ec0
   is_email_regex,
   naive_now,
   schema::{user_, user_::dsl::*},
@@ -12,13 +8,6 @@
 use diesel::{dsl::*, result::Error, *};
 use serde::{Deserialize, Serialize};
 
-<<<<<<< HEAD
-// TextOrNullableText is a marker trait for Text or Nullable<Text>
-// if/when it is eventuly removed form diesel this needs to be changed
-sql_function!(fn lower<TT: TextOrNullableText>(x: TT) -> sql_types::Text);
-
-=======
->>>>>>> 0f894ec0
 #[derive(Clone, Queryable, Identifiable, PartialEq, Debug, Serialize, Deserialize)]
 #[table_name = "user_"]
 pub struct User_ {
@@ -46,10 +35,7 @@
   pub private_key: Option<String>,
   pub public_key: Option<String>,
   pub last_refreshed_at: chrono::NaiveDateTime,
-<<<<<<< HEAD
   pub sitemod: bool,
-=======
->>>>>>> 0f894ec0
   pub banner: Option<String>,
 }
 
@@ -60,11 +46,7 @@
   pub preferred_username: Option<String>,
   pub password_encrypted: String,
   pub banned: bool,
-<<<<<<< HEAD
-  pub email: Option<String>,
-=======
   pub email: Option<Option<String>>,
->>>>>>> 0f894ec0
   pub avatar: Option<Option<String>>,
   pub updated: Option<chrono::NaiveDateTime>,
   pub show_nsfw: bool,
@@ -156,24 +138,6 @@
     user_.filter(actor_id.eq(object_id)).first::<Self>(conn)
   }
 
-<<<<<<< HEAD
-  pub fn is_moderator(&self, conn: &PgConnection, community_id_: i32) -> Result<bool, Error> {
-    use crate::{community::Community, schema::community_moderator::dsl::*};
-    let community = Community::read(conn, community_id_)?;
-
-    Ok(
-      community_moderator
-        .filter(community_id.eq(community_id_))
-        .filter(user_id.eq(self.id))
-        .first::<CommunityModerator>(conn)
-        .optional()?
-        .is_some()
-        || community.creator_id == self.id,
-    )
-  }
-
-=======
->>>>>>> 0f894ec0
   pub fn find_by_email_or_username(
     conn: &PgConnection,
     username_or_email: &str,
@@ -186,13 +150,7 @@
   }
 
   pub fn find_by_username(conn: &PgConnection, username: &str) -> Result<User_, Error> {
-<<<<<<< HEAD
-    user_
-      .filter(lower(name).eq(username.to_lowercase()))
-      .first::<User_>(conn)
-=======
     user_.filter(name.ilike(username)).first::<User_>(conn)
->>>>>>> 0f894ec0
   }
 
   pub fn find_by_email(conn: &PgConnection, from_email: &str) -> Result<Self, Error> {
@@ -231,24 +189,17 @@
       matrix_user_id: None,
       avatar: None,
       banner: None,
-<<<<<<< HEAD
-=======
       admin: false,
->>>>>>> 0f894ec0
-      banned: false,
-      updated: None,
-      show_nsfw: false,
-      theme: "darkly".into(),
-      default_sort_type: SortType::Hot as i16,
-      default_listing_type: ListingType::Subscribed as i16,
-      lang: "browser".into(),
-      show_avatars: true,
-      send_notifications_to_email: false,
-<<<<<<< HEAD
-      actor_id: "changeme_9826382637".into(),
-=======
+      banned: false,
+      updated: None,
+      show_nsfw: false,
+      theme: "darkly".into(),
+      default_sort_type: SortType::Hot as i16,
+      default_listing_type: ListingType::Subscribed as i16,
+      lang: "browser".into(),
+      show_avatars: true,
+      send_notifications_to_email: false,
       actor_id: None,
->>>>>>> 0f894ec0
       bio: None,
       local: true,
       private_key: None,
