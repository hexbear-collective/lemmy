--- conflicted
+++ resolved
@@ -14,10 +14,7 @@
   pub enable_downvotes: bool,
   pub open_registration: bool,
   pub enable_nsfw: bool,
-<<<<<<< HEAD
   pub enable_create_communities: bool,
-=======
->>>>>>> 0f894ec0
   pub icon: Option<String>,
   pub banner: Option<String>,
 }
@@ -32,10 +29,7 @@
   pub enable_downvotes: bool,
   pub open_registration: bool,
   pub enable_nsfw: bool,
-<<<<<<< HEAD
   pub enable_create_communities: bool,
-=======
->>>>>>> 0f894ec0
   // when you want to null out a column, you have to send Some(None)), since sending None means you just don't want to update that column.
   pub icon: Option<Option<String>>,
   pub banner: Option<Option<String>>,
