table! {
    activity (id) {
        id -> Int4,
        user_id -> Int4,
        data -> Jsonb,
        local -> Bool,
        published -> Timestamp,
        updated -> Nullable<Timestamp>,
    }
}

table! {
    category (id) {
        id -> Int4,
        name -> Varchar,
    }
}

table! {
    comment (id) {
        id -> Int4,
        creator_id -> Int4,
        post_id -> Int4,
        parent_id -> Nullable<Int4>,
        content -> Text,
        removed -> Bool,
        read -> Bool,
        published -> Timestamp,
        updated -> Nullable<Timestamp>,
        deleted -> Bool,
        ap_id -> Varchar,
        local -> Bool,
    }
}

table! {
    comment_aggregates_fast (id) {
        id -> Int4,
        creator_id -> Nullable<Int4>,
        post_id -> Nullable<Int4>,
        parent_id -> Nullable<Int4>,
        content -> Nullable<Text>,
        removed -> Nullable<Bool>,
        read -> Nullable<Bool>,
        published -> Nullable<Timestamp>,
        updated -> Nullable<Timestamp>,
        deleted -> Nullable<Bool>,
        ap_id -> Nullable<Varchar>,
        local -> Nullable<Bool>,
        post_name -> Nullable<Varchar>,
        community_id -> Nullable<Int4>,
        community_actor_id -> Nullable<Varchar>,
        community_local -> Nullable<Bool>,
        community_name -> Nullable<Varchar>,
        banned -> Nullable<Bool>,
        banned_from_community -> Nullable<Bool>,
        creator_actor_id -> Nullable<Varchar>,
        creator_local -> Nullable<Bool>,
        creator_name -> Nullable<Varchar>,
        creator_published -> Nullable<Timestamp>,
        creator_avatar -> Nullable<Text>,
        score -> Nullable<Int8>,
        upvotes -> Nullable<Int8>,
        downvotes -> Nullable<Int8>,
        hot_rank -> Nullable<Int4>,
    }
}

table! {
    comment_like (id) {
        id -> Int4,
        user_id -> Int4,
        comment_id -> Int4,
        post_id -> Int4,
        score -> Int2,
        published -> Timestamp,
    }
}

table! {
    comment_report (id) {
        id -> Uuid,
        time -> Timestamp,
        reason -> Nullable<Text>,
        resolved -> Bool,
        user_id -> Int4,
        comment_id -> Int4,
        comment_text -> Text,
        comment_time -> Timestamp,
    }
}

table! {
    comment_saved (id) {
        id -> Int4,
        comment_id -> Int4,
        user_id -> Int4,
        published -> Timestamp,
    }
}

table! {
    community (id) {
        id -> Int4,
        name -> Varchar,
        title -> Varchar,
        description -> Nullable<Text>,
        category_id -> Int4,
        creator_id -> Int4,
        removed -> Bool,
        published -> Timestamp,
        updated -> Nullable<Timestamp>,
        deleted -> Bool,
        nsfw -> Bool,
        actor_id -> Varchar,
        local -> Bool,
        private_key -> Nullable<Text>,
        public_key -> Nullable<Text>,
        last_refreshed_at -> Timestamp,
    }
}

table! {
    community_aggregates_fast (id) {
        id -> Int4,
        name -> Nullable<Varchar>,
        title -> Nullable<Varchar>,
        description -> Nullable<Text>,
        category_id -> Nullable<Int4>,
        creator_id -> Nullable<Int4>,
        removed -> Nullable<Bool>,
        published -> Nullable<Timestamp>,
        updated -> Nullable<Timestamp>,
        deleted -> Nullable<Bool>,
        nsfw -> Nullable<Bool>,
        actor_id -> Nullable<Varchar>,
        local -> Nullable<Bool>,
        last_refreshed_at -> Nullable<Timestamp>,
        creator_actor_id -> Nullable<Varchar>,
        creator_local -> Nullable<Bool>,
        creator_name -> Nullable<Varchar>,
        creator_avatar -> Nullable<Text>,
        category_name -> Nullable<Varchar>,
        number_of_subscribers -> Nullable<Int8>,
        number_of_posts -> Nullable<Int8>,
        number_of_comments -> Nullable<Int8>,
        hot_rank -> Nullable<Int4>,
    }
}

table! {
    community_follower (id) {
        id -> Int4,
        community_id -> Int4,
        user_id -> Int4,
        published -> Timestamp,
    }
}

table! {
    community_moderator (id) {
        id -> Int4,
        community_id -> Int4,
        user_id -> Int4,
        published -> Timestamp,
    }
}

table! {
    community_settings (id) {
        id -> Int4,
<<<<<<< HEAD
        community_id -> Int4,
=======
>>>>>>> 8e3b48a5
        read_only -> Bool,
        private -> Bool,
        post_links -> Bool,
        comment_images -> Int4,
        published -> Timestamp,
    }
}

table! {
    community_user_ban (id) {
        id -> Int4,
        community_id -> Int4,
        user_id -> Int4,
        published -> Timestamp,
    }
}

table! {
    mod_add (id) {
        id -> Int4,
        mod_user_id -> Int4,
        other_user_id -> Int4,
        removed -> Nullable<Bool>,
        when_ -> Timestamp,
    }
}

table! {
    mod_add_community (id) {
        id -> Int4,
        mod_user_id -> Int4,
        other_user_id -> Int4,
        community_id -> Int4,
        removed -> Nullable<Bool>,
        when_ -> Timestamp,
    }
}

table! {
    mod_ban (id) {
        id -> Int4,
        mod_user_id -> Int4,
        other_user_id -> Int4,
        reason -> Nullable<Text>,
        banned -> Nullable<Bool>,
        expires -> Nullable<Timestamp>,
        when_ -> Timestamp,
    }
}

table! {
    mod_ban_from_community (id) {
        id -> Int4,
        mod_user_id -> Int4,
        other_user_id -> Int4,
        community_id -> Int4,
        reason -> Nullable<Text>,
        banned -> Nullable<Bool>,
        expires -> Nullable<Timestamp>,
        when_ -> Timestamp,
    }
}

table! {
    mod_lock_post (id) {
        id -> Int4,
        mod_user_id -> Int4,
        post_id -> Int4,
        locked -> Nullable<Bool>,
        when_ -> Timestamp,
    }
}

table! {
    mod_remove_comment (id) {
        id -> Int4,
        mod_user_id -> Int4,
        comment_id -> Int4,
        reason -> Nullable<Text>,
        removed -> Nullable<Bool>,
        when_ -> Timestamp,
    }
}

table! {
    mod_remove_community (id) {
        id -> Int4,
        mod_user_id -> Int4,
        community_id -> Int4,
        reason -> Nullable<Text>,
        removed -> Nullable<Bool>,
        expires -> Nullable<Timestamp>,
        when_ -> Timestamp,
    }
}

table! {
    mod_remove_post (id) {
        id -> Int4,
        mod_user_id -> Int4,
        post_id -> Int4,
        reason -> Nullable<Text>,
        removed -> Nullable<Bool>,
        when_ -> Timestamp,
    }
}

table! {
    mod_sticky_post (id) {
        id -> Int4,
        mod_user_id -> Int4,
        post_id -> Int4,
        stickied -> Nullable<Bool>,
        when_ -> Timestamp,
    }
}

table! {
    password_reset_request (id) {
        id -> Int4,
        user_id -> Int4,
        token_encrypted -> Text,
        published -> Timestamp,
    }
}

table! {
    post (id) {
        id -> Int4,
        name -> Varchar,
        url -> Nullable<Text>,
        body -> Nullable<Text>,
        creator_id -> Int4,
        community_id -> Int4,
        removed -> Bool,
        locked -> Bool,
        published -> Timestamp,
        updated -> Nullable<Timestamp>,
        deleted -> Bool,
        nsfw -> Bool,
        stickied -> Bool,
        embed_title -> Nullable<Text>,
        embed_description -> Nullable<Text>,
        embed_html -> Nullable<Text>,
        thumbnail_url -> Nullable<Text>,
        ap_id -> Varchar,
        local -> Bool,
    }
}

table! {
    post_aggregates_fast (id) {
        id -> Int4,
        name -> Nullable<Varchar>,
        url -> Nullable<Text>,
        body -> Nullable<Text>,
        creator_id -> Nullable<Int4>,
        community_id -> Nullable<Int4>,
        removed -> Nullable<Bool>,
        locked -> Nullable<Bool>,
        published -> Nullable<Timestamp>,
        updated -> Nullable<Timestamp>,
        deleted -> Nullable<Bool>,
        nsfw -> Nullable<Bool>,
        stickied -> Nullable<Bool>,
        embed_title -> Nullable<Text>,
        embed_description -> Nullable<Text>,
        embed_html -> Nullable<Text>,
        thumbnail_url -> Nullable<Text>,
        ap_id -> Nullable<Varchar>,
        local -> Nullable<Bool>,
        creator_actor_id -> Nullable<Varchar>,
        creator_local -> Nullable<Bool>,
        creator_name -> Nullable<Varchar>,
        creator_published -> Nullable<Timestamp>,
        creator_avatar -> Nullable<Text>,
        banned -> Nullable<Bool>,
        banned_from_community -> Nullable<Bool>,
        community_actor_id -> Nullable<Varchar>,
        community_local -> Nullable<Bool>,
        community_name -> Nullable<Varchar>,
        community_removed -> Nullable<Bool>,
        community_deleted -> Nullable<Bool>,
        community_nsfw -> Nullable<Bool>,
        number_of_comments -> Nullable<Int8>,
        score -> Nullable<Int8>,
        upvotes -> Nullable<Int8>,
        downvotes -> Nullable<Int8>,
        hot_rank -> Nullable<Int4>,
        newest_activity_time -> Nullable<Timestamp>,
    }
}

table! {
    post_like (id) {
        id -> Int4,
        post_id -> Int4,
        user_id -> Int4,
        score -> Int2,
        published -> Timestamp,
    }
}

table! {
    post_read (id) {
        id -> Int4,
        post_id -> Int4,
        user_id -> Int4,
        published -> Timestamp,
    }
}

table! {
    post_report (id) {
        id -> Uuid,
        time -> Timestamp,
        reason -> Nullable<Text>,
        resolved -> Bool,
        user_id -> Int4,
        post_id -> Int4,
        post_name -> Varchar,
        post_url -> Nullable<Text>,
        post_body -> Nullable<Text>,
        post_time -> Timestamp,
    }
}

table! {
    post_saved (id) {
        id -> Int4,
        post_id -> Int4,
        user_id -> Int4,
        published -> Timestamp,
    }
}

table! {
    private_message (id) {
        id -> Int4,
        creator_id -> Int4,
        recipient_id -> Int4,
        content -> Text,
        deleted -> Bool,
        read -> Bool,
        published -> Timestamp,
        updated -> Nullable<Timestamp>,
        ap_id -> Varchar,
        local -> Bool,
    }
}

table! {
    site (id) {
        id -> Int4,
        name -> Varchar,
        description -> Nullable<Text>,
        creator_id -> Int4,
        published -> Timestamp,
        updated -> Nullable<Timestamp>,
        enable_downvotes -> Bool,
        open_registration -> Bool,
        enable_nsfw -> Bool,
    }
}

table! {
    user_ (id) {
        id -> Int4,
        name -> Varchar,
        preferred_username -> Nullable<Varchar>,
        password_encrypted -> Text,
        email -> Nullable<Text>,
        avatar -> Nullable<Text>,
        admin -> Bool,
        banned -> Bool,
        published -> Timestamp,
        updated -> Nullable<Timestamp>,
        show_nsfw -> Bool,
        theme -> Varchar,
        default_sort_type -> Int2,
        default_listing_type -> Int2,
        lang -> Varchar,
        show_avatars -> Bool,
        send_notifications_to_email -> Bool,
        matrix_user_id -> Nullable<Text>,
        actor_id -> Varchar,
        bio -> Nullable<Text>,
        local -> Bool,
        private_key -> Nullable<Text>,
        public_key -> Nullable<Text>,
        last_refreshed_at -> Timestamp,
    }
}

table! {
    user_ban (id) {
        id -> Int4,
        user_id -> Int4,
        published -> Timestamp,
    }
}

table! {
    user_fast (id) {
        id -> Int4,
        actor_id -> Nullable<Varchar>,
        name -> Nullable<Varchar>,
        avatar -> Nullable<Text>,
        email -> Nullable<Text>,
        matrix_user_id -> Nullable<Text>,
        bio -> Nullable<Text>,
        local -> Nullable<Bool>,
        admin -> Nullable<Bool>,
        banned -> Nullable<Bool>,
        show_avatars -> Nullable<Bool>,
        send_notifications_to_email -> Nullable<Bool>,
        published -> Nullable<Timestamp>,
        number_of_posts -> Nullable<Int8>,
        post_score -> Nullable<Int8>,
        number_of_comments -> Nullable<Int8>,
        comment_score -> Nullable<Int8>,
    }
}

table! {
    user_mention (id) {
        id -> Int4,
        recipient_id -> Int4,
        comment_id -> Int4,
        read -> Bool,
        published -> Timestamp,
    }
}

joinable!(activity -> user_ (user_id));
joinable!(comment -> post (post_id));
joinable!(comment -> user_ (creator_id));
joinable!(comment_like -> comment (comment_id));
joinable!(comment_like -> post (post_id));
joinable!(comment_like -> user_ (user_id));
joinable!(comment_report -> comment (comment_id));
joinable!(comment_report -> user_ (user_id));
joinable!(comment_saved -> comment (comment_id));
joinable!(comment_saved -> user_ (user_id));
joinable!(community -> category (category_id));
joinable!(community -> user_ (creator_id));
joinable!(community_follower -> community (community_id));
joinable!(community_follower -> user_ (user_id));
joinable!(community_moderator -> community (community_id));
joinable!(community_moderator -> user_ (user_id));
<<<<<<< HEAD
joinable!(community_settings -> community (community_id));
=======
joinable!(community_settings -> community (id));
>>>>>>> 8e3b48a5
joinable!(community_user_ban -> community (community_id));
joinable!(community_user_ban -> user_ (user_id));
joinable!(mod_add_community -> community (community_id));
joinable!(mod_ban_from_community -> community (community_id));
joinable!(mod_lock_post -> post (post_id));
joinable!(mod_lock_post -> user_ (mod_user_id));
joinable!(mod_remove_comment -> comment (comment_id));
joinable!(mod_remove_comment -> user_ (mod_user_id));
joinable!(mod_remove_community -> community (community_id));
joinable!(mod_remove_community -> user_ (mod_user_id));
joinable!(mod_remove_post -> post (post_id));
joinable!(mod_remove_post -> user_ (mod_user_id));
joinable!(mod_sticky_post -> post (post_id));
joinable!(mod_sticky_post -> user_ (mod_user_id));
joinable!(password_reset_request -> user_ (user_id));
joinable!(post -> community (community_id));
joinable!(post -> user_ (creator_id));
joinable!(post_like -> post (post_id));
joinable!(post_like -> user_ (user_id));
joinable!(post_read -> post (post_id));
joinable!(post_read -> user_ (user_id));
joinable!(post_report -> post (post_id));
joinable!(post_report -> user_ (user_id));
joinable!(post_saved -> post (post_id));
joinable!(post_saved -> user_ (user_id));
joinable!(site -> user_ (creator_id));
joinable!(user_ban -> user_ (user_id));
joinable!(user_mention -> comment (comment_id));
joinable!(user_mention -> user_ (recipient_id));

allow_tables_to_appear_in_same_query!(
<<<<<<< HEAD
    activity,
    category,
    comment,
    comment_aggregates_fast,
    comment_like,
    comment_report,
    comment_saved,
    community,
    community_aggregates_fast,
    community_follower,
    community_moderator,
    community_settings,
    community_user_ban,
    mod_add,
    mod_add_community,
    mod_ban,
    mod_ban_from_community,
    mod_lock_post,
    mod_remove_comment,
    mod_remove_community,
    mod_remove_post,
    mod_sticky_post,
    password_reset_request,
    post,
    post_aggregates_fast,
    post_like,
    post_read,
    post_report,
    post_saved,
    private_message,
    site,
    user_,
    user_ban,
    user_fast,
    user_mention,
=======
  activity,
  category,
  comment,
  comment_aggregates_fast,
  comment_like,
  comment_report,
  comment_saved,
  community,
  community_aggregates_fast,
  community_follower,
  community_moderator,
  community_settings,
  community_user_ban,
  mod_add,
  mod_add_community,
  mod_ban,
  mod_ban_from_community,
  mod_lock_post,
  mod_remove_comment,
  mod_remove_community,
  mod_remove_post,
  mod_sticky_post,
  password_reset_request,
  post,
  post_aggregates_fast,
  post_like,
  post_read,
  post_report,
  post_saved,
  private_message,
  site,
  user_,
  user_ban,
  user_fast,
  user_mention,
>>>>>>> 8e3b48a5
);<|MERGE_RESOLUTION|>--- conflicted
+++ resolved
@@ -169,10 +169,6 @@
 table! {
     community_settings (id) {
         id -> Int4,
-<<<<<<< HEAD
-        community_id -> Int4,
-=======
->>>>>>> 8e3b48a5
         read_only -> Bool,
         private -> Bool,
         post_links -> Bool,
@@ -523,11 +519,7 @@
 joinable!(community_follower -> user_ (user_id));
 joinable!(community_moderator -> community (community_id));
 joinable!(community_moderator -> user_ (user_id));
-<<<<<<< HEAD
-joinable!(community_settings -> community (community_id));
-=======
 joinable!(community_settings -> community (id));
->>>>>>> 8e3b48a5
 joinable!(community_user_ban -> community (community_id));
 joinable!(community_user_ban -> user_ (user_id));
 joinable!(mod_add_community -> community (community_id));
@@ -559,43 +551,6 @@
 joinable!(user_mention -> user_ (recipient_id));
 
 allow_tables_to_appear_in_same_query!(
-<<<<<<< HEAD
-    activity,
-    category,
-    comment,
-    comment_aggregates_fast,
-    comment_like,
-    comment_report,
-    comment_saved,
-    community,
-    community_aggregates_fast,
-    community_follower,
-    community_moderator,
-    community_settings,
-    community_user_ban,
-    mod_add,
-    mod_add_community,
-    mod_ban,
-    mod_ban_from_community,
-    mod_lock_post,
-    mod_remove_comment,
-    mod_remove_community,
-    mod_remove_post,
-    mod_sticky_post,
-    password_reset_request,
-    post,
-    post_aggregates_fast,
-    post_like,
-    post_read,
-    post_report,
-    post_saved,
-    private_message,
-    site,
-    user_,
-    user_ban,
-    user_fast,
-    user_mention,
-=======
   activity,
   category,
   comment,
@@ -631,5 +586,4 @@
   user_ban,
   user_fast,
   user_mention,
->>>>>>> 8e3b48a5
 );