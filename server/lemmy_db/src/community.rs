--- conflicted
+++ resolved
@@ -1,8 +1,5 @@
 use crate::{
-<<<<<<< HEAD
   community_settings::CommunitySettings,
-=======
->>>>>>> 0f894ec0
   naive_now,
   schema::{community, community_follower, community_moderator, community_user_ban},
   Bannable,
@@ -379,10 +376,7 @@
       matrix_user_id: None,
       avatar: None,
       banner: None,
-<<<<<<< HEAD
-=======
       admin: false,
->>>>>>> 0f894ec0
       banned: false,
       updated: None,
       show_nsfw: false,
@@ -392,11 +386,7 @@
       lang: "browser".into(),
       show_avatars: true,
       send_notifications_to_email: false,
-<<<<<<< HEAD
-      actor_id: "changeme_8266238".into(),
-=======
       actor_id: None,
->>>>>>> 0f894ec0
       bio: None,
       local: true,
       private_key: None,
@@ -416,11 +406,7 @@
       removed: None,
       deleted: None,
       updated: None,
-<<<<<<< HEAD
-      actor_id: "changeme_7625376".into(),
-=======
       actor_id: None,
->>>>>>> 0f894ec0
       local: true,
       private_key: None,
       public_key: None,
