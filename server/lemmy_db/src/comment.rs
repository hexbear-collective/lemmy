--- conflicted
+++ resolved
@@ -1,10 +1,6 @@
 use super::{post::Post, *};
-<<<<<<< HEAD
-use crate::schema::{comment, comment_like, comment_saved};
+use crate::schema::{comment, comment_like, comment_report, comment_saved};
 use url::{ParseError, Url};
-=======
-use crate::schema::{comment, comment_like, comment_report, comment_saved};
->>>>>>> fa9382df
 
 // WITH RECURSIVE MyTree AS (
 //     SELECT * FROM comment WHERE parent_id IS NULL
@@ -210,7 +206,7 @@
       .values(comment_report_form)
       .get_result::<Self>(conn)
   }
-  
+
   fn resolve(conn: &PgConnection, report_id: &uuid::Uuid) -> Result<usize, Error> {
     use crate::schema::comment_report::dsl::*;
     update(comment_report.find(report_id))
