[package]
name = "lemmy_db"
version = "0.1.0"
edition = "2018"

[lib]
name = "lemmy_db"
path = "src/lib.rs"

[dependencies]
diesel = { version = "1.4.4", features = ["postgres","chrono","r2d2","64-column-tables","serde_json"] }
chrono = { version = "0.4.7", features = ["serde"] }
serde = { version = "1.0.105", features = ["derive"] }
serde_json = { version = "1.0.52", features = ["preserve_order"]}
strum = "0.18.0"
strum_macros = "0.18.0"
log = "0.4.0"
sha2 = "0.9"
bcrypt = "0.8.0"
url = { version = "2.1.1", features = ["serde"] }
<<<<<<< HEAD
uuid = { version = "0.6", features = ["serde", "v4"] }
=======
>>>>>>> 0f894ec0
lazy_static = "1.3.0"
regex = "1.3.5"<|MERGE_RESOLUTION|>--- conflicted
+++ resolved
@@ -18,9 +18,6 @@
 sha2 = "0.9"
 bcrypt = "0.8.0"
 url = { version = "2.1.1", features = ["serde"] }
-<<<<<<< HEAD
 uuid = { version = "0.6", features = ["serde", "v4"] }
-=======
->>>>>>> 0f894ec0
 lazy_static = "1.3.0"
 regex = "1.3.5"