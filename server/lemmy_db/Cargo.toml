--- conflicted
+++ resolved
@@ -13,8 +13,5 @@
 log = "0.4.0"
 sha2 = "0.9"
 bcrypt = "0.8.0"
-<<<<<<< HEAD
 url = { version = "2.1.1", features = ["serde"] }
-=======
-uuid = { version = "0.6", features = ["serde", "v4"] }
->>>>>>> fa9382df
+uuid = { version = "0.6", features = ["serde", "v4"] }