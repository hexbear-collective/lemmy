use crate::{
<<<<<<< HEAD
  api::{
    comment::*, community::*, community_settings::*, post::*, site::*, user::*, Oper, Perform,
  },
=======
  api::{comment::*, community::*, post::*, report::*, site::*, user::*, Oper, Perform},
>>>>>>> a57ee662
  rate_limit::RateLimit,
  routes::{ChatServerParam, DbPoolParam},
  websocket::WebsocketInfo,
};
use actix_web::{client::Client, error::ErrorBadRequest, *};
use serde::Serialize;

pub fn config(cfg: &mut web::ServiceConfig, rate_limit: &RateLimit) {
  cfg.service(
    web::scope("/api/v1")
      // Websockets
      .service(web::resource("/ws").to(super::websocket::chat_route))
      // Site
      .service(
        web::scope("/site")
          .wrap(rate_limit.message())
          .route("", web::get().to(route_get::<GetSite>))
          // Admin Actions
          .route("", web::post().to(route_post::<CreateSite>))
          .route("", web::put().to(route_post::<EditSite>))
          .route("/transfer", web::post().to(route_post::<TransferSite>))
          .route("/config", web::get().to(route_get::<GetSiteConfig>))
          .route("/config", web::put().to(route_post::<SaveSiteConfig>)),
      )
      .service(
        web::resource("/categories")
          .wrap(rate_limit.message())
          .route(web::get().to(route_get::<ListCategories>)),
      )
      .service(
        web::resource("/modlog")
          .wrap(rate_limit.message())
          .route(web::get().to(route_get::<GetModlog>)),
      )
      .service(
        web::resource("/search")
          .wrap(rate_limit.message())
          .route(web::get().to(route_get::<Search>)),
      )
      // Community
      .service(
        web::resource("/community")
          .guard(guard::Post())
          .wrap(rate_limit.register())
          .route(web::post().to(route_post::<CreateCommunity>)),
      )
      .service(
        web::scope("/community")
          .wrap(rate_limit.message())
          .route("", web::get().to(route_get::<GetCommunity>))
          .route("", web::put().to(route_post::<EditCommunity>))
          .route("/list", web::get().to(route_get::<ListCommunities>))
          .route("/follow", web::post().to(route_post::<FollowCommunity>))
          // Mod Actions
          .route("/transfer", web::post().to(route_post::<TransferCommunity>))
          .route("/ban_user", web::post().to(route_post::<BanFromCommunity>))
          .route("/mod", web::post().to(route_post::<AddModToCommunity>))
          .route(
<<<<<<< HEAD
            "/settings",
            web::get().to(route_get::<GetCommunitySettings>),
          )
          .route(
            "/settings",
            web::put().to(route_post::<EditCommunitySettings>),
          ),
=======
            "/comment_reports",
            web::get().to(route_get::<ListCommentReports>),
          )
          .route("/post_reports", web::get().to(route_get::<ListPostReports>))
          .route("/reports", web::get().to(route_get::<GetReportCount>)),
>>>>>>> a57ee662
      )
      // Post
      .service(
        // Handle POST to /post separately to add the post() rate limitter
        web::resource("/post")
          .guard(guard::Post())
          .wrap(rate_limit.post())
          .route(web::post().to(route_post::<CreatePost>)),
      )
      .service(
        web::scope("/post")
          .wrap(rate_limit.message())
          .route("", web::get().to(route_get::<GetPost>))
          .route("", web::put().to(route_post::<EditPost>))
          .route("/list", web::get().to(route_get::<GetPosts>))
          .route("/like", web::post().to(route_post::<CreatePostLike>))
          .route("/save", web::put().to(route_post::<SavePost>))
          .route("/report", web::put().to(route_post::<CreatePostReport>))
          .route(
            "/resolve_report",
            web::post().to(route_post::<ResolvePostReport>),
          ),
      )
      // Comment
      .service(
        web::scope("/comment")
          .wrap(rate_limit.message())
          .route("", web::post().to(route_post::<CreateComment>))
          .route("", web::put().to(route_post::<EditComment>))
          .route("/like", web::post().to(route_post::<CreateCommentLike>))
          .route("/save", web::put().to(route_post::<SaveComment>))
          .route("/report", web::post().to(route_post::<CreateCommentReport>))
          .route(
            "/resolve_report",
            web::post().to(route_post::<ResolveCommentReport>),
          ),
      )
      // Private Message
      .service(
        web::scope("/private_message")
          .wrap(rate_limit.message())
          .route("/list", web::get().to(route_get::<GetPrivateMessages>))
          .route("", web::post().to(route_post::<CreatePrivateMessage>))
          .route("", web::put().to(route_post::<EditPrivateMessage>)),
      )
      // User
      .service(
        // Account action, I don't like that it's in /user maybe /accounts
        // Handle /user/register separately to add the register() rate limitter
        web::resource("/user/register")
          .guard(guard::Post())
          .wrap(rate_limit.register())
          .route(web::post().to(route_post::<Register>)),
      )
      // User actions
      .service(
        web::scope("/user")
          .wrap(rate_limit.message())
          .route("", web::get().to(route_get::<GetUserDetails>))
          .route("/mention", web::get().to(route_get::<GetUserMentions>))
          .route("/mention", web::put().to(route_post::<EditUserMention>))
          .route("/replies", web::get().to(route_get::<GetReplies>))
          .route(
            "/followed_communities",
            web::get().to(route_get::<GetFollowedCommunities>),
          )
          // Admin action. I don't like that it's in /user
          .route("/ban", web::post().to(route_post::<BanUser>))
          // Account actions. I don't like that they're in /user maybe /accounts
          .route("/login", web::post().to(route_post::<Login>))
          .route(
            "/delete_account",
            web::post().to(route_post::<DeleteAccount>),
          )
          .route(
            "/password_reset",
            web::post().to(route_post::<PasswordReset>),
          )
          .route(
            "/password_change",
            web::post().to(route_post::<PasswordChange>),
          )
          // mark_all_as_read feels off being in this section as well
          .route(
            "/mark_all_as_read",
            web::post().to(route_post::<MarkAllAsRead>),
          )
          .route(
            "/save_user_settings",
            web::put().to(route_post::<SaveUserSettings>),
          ),
      )
      // Admin Actions
      .service(
        web::resource("/admin/add")
          .wrap(rate_limit.message())
          .route(web::post().to(route_post::<AddAdmin>)),
      ),
  );
}

async fn perform<Request>(
  data: Request,
  client: &Client,
  db: DbPoolParam,
  chat_server: ChatServerParam,
) -> Result<HttpResponse, Error>
where
  Oper<Request>: Perform,
  Request: Send + 'static,
{
  let ws_info = WebsocketInfo {
    chatserver: chat_server.get_ref().to_owned(),
    id: None,
  };

  let oper: Oper<Request> = Oper::new(data, client.clone());

  let res = oper
    .perform(&db, Some(ws_info))
    .await
    .map(|json| HttpResponse::Ok().json(json))
    .map_err(ErrorBadRequest)?;
  Ok(res)
}

async fn route_get<Data>(
  data: web::Query<Data>,
  client: web::Data<Client>,
  db: DbPoolParam,
  chat_server: ChatServerParam,
) -> Result<HttpResponse, Error>
where
  Data: Serialize + Send + 'static,
  Oper<Data>: Perform,
{
  perform::<Data>(data.0, &client, db, chat_server).await
}

async fn route_post<Data>(
  data: web::Json<Data>,
  client: web::Data<Client>,
  db: DbPoolParam,
  chat_server: ChatServerParam,
) -> Result<HttpResponse, Error>
where
  Data: Serialize + Send + 'static,
  Oper<Data>: Perform,
{
  perform::<Data>(data.0, &client, db, chat_server).await
}<|MERGE_RESOLUTION|>--- conflicted
+++ resolved
@@ -1,11 +1,15 @@
 use crate::{
-<<<<<<< HEAD
   api::{
-    comment::*, community::*, community_settings::*, post::*, site::*, user::*, Oper, Perform,
+    comment::*,
+    community::*,
+    community_settings::*,
+    post::*,
+    report::*,
+    site::*,
+    user::*,
+    Oper,
+    Perform,
   },
-=======
-  api::{comment::*, community::*, post::*, report::*, site::*, user::*, Oper, Perform},
->>>>>>> a57ee662
   rate_limit::RateLimit,
   routes::{ChatServerParam, DbPoolParam},
   websocket::WebsocketInfo,
@@ -64,21 +68,19 @@
           .route("/ban_user", web::post().to(route_post::<BanFromCommunity>))
           .route("/mod", web::post().to(route_post::<AddModToCommunity>))
           .route(
-<<<<<<< HEAD
             "/settings",
             web::get().to(route_get::<GetCommunitySettings>),
           )
           .route(
             "/settings",
             web::put().to(route_post::<EditCommunitySettings>),
-          ),
-=======
+          )
+          .route(
             "/comment_reports",
             web::get().to(route_get::<ListCommentReports>),
           )
           .route("/post_reports", web::get().to(route_get::<ListPostReports>))
           .route("/reports", web::get().to(route_get::<GetReportCount>)),
->>>>>>> a57ee662
       )
       // Post
       .service(
