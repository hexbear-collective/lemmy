--- conflicted
+++ resolved
@@ -41,19 +41,15 @@
     )
     .route("/search", web::get().to(index))
     .route("/sponsors", web::get().to(index))
-<<<<<<< HEAD
     .route("/contributing", web::get().to(index))
-    .route("/password_change/{token}", web::get().to(index))
     .route("/welcome", web::get().to(index))
     .route("/about", web::get().to(index))
     .route("/ppb", web::get().to(index))
     .route("/reports", web::get().to(index))
     .route("/privacy_policy", web::get().to(index))
     .route("/tos", web::get().to(index));
-=======
     .route("/password_change/{token}", web::get().to(index))
     .route("/instances", web::get().to(index));
->>>>>>> 0f894ec0
 }
 
 async fn index() -> Result<NamedFile, Error> {
