--- conflicted
+++ resolved
@@ -56,86 +56,9 @@
   }
 }
 
-<<<<<<< HEAD
-pub fn to_datetime_utc(ndt: NaiveDateTime) -> DateTime<Utc> {
-  DateTime::<Utc>::from_utc(ndt, Utc)
-}
-
-pub fn naive_now() -> NaiveDateTime {
-  chrono::prelude::Utc::now().naive_utc()
-}
-
-pub fn naive_from_unix(time: i64) -> NaiveDateTime {
-  NaiveDateTime::from_timestamp(time, 0)
-}
-
-pub fn convert_datetime(datetime: NaiveDateTime) -> DateTime<FixedOffset> {
-  let now = Local::now();
-  DateTime::<FixedOffset>::from_utc(datetime, *now.offset())
-}
-
-pub fn is_email_regex(test: &str) -> bool {
-  EMAIL_REGEX.is_match(test)
-}
-
-pub async fn is_image_content_type(client: &Client, test: &str) -> Result<(), LemmyError> {
-  let response = retry(|| client.get(test).send()).await?;
-
-  if response
-    .headers()
-    .get("Content-Type")
-    .ok_or_else(|| format_err!("No Content-Type header"))?
-    .to_str()?
-    .starts_with("image/")
-  {
-    Ok(())
-  } else {
-    Err(format_err!("Not an image type.").into())
-  }
-}
-
-pub fn num_md_images(test: &str) -> i32 {
-  MD_IMAGE_REGEX.find_iter(test).count() as i32
-}
-
-pub fn remove_slurs(test: &str) -> String {
-  SLUR_REGEX.replace_all(test, "*removed*").to_string()
-}
-
-pub fn remove_pii(test: &str) -> String {
-  PII_REGEX.replace_all(test, "*removed*").to_string()
-  //TODO: add other pii filters.
-}
-
-pub fn slur_check(test: &str) -> Result<(), Vec<&str>> {
-  let mut matches: Vec<&str> = SLUR_REGEX.find_iter(test).map(|mat| mat.as_str()).collect();
-
-  // Unique
-  matches.sort_unstable();
-  matches.dedup();
-
-  if matches.is_empty() {
-    Ok(())
-  } else {
-    Err(matches)
-  }
-}
-
-pub fn pii_check(test: &str) -> Result<(), Vec<&str>> {
-  let mut matches: Vec<&str> = PII_REGEX.find_iter(test).map(|mat| mat.as_str()).collect();
-
-  matches.sort_unstable();
-  matches.dedup();
-
-  if matches.is_empty() {
-    Ok(())
-  } else {
-    Err(matches)
-=======
 impl std::fmt::Display for LemmyError {
   fn fmt(&self, f: &mut std::fmt::Formatter) -> std::fmt::Result {
     self.inner.fmt(f)
->>>>>>> a57ee662
   }
 }
 
@@ -336,26 +259,4 @@
   //   let res_other = fetch_pictshare("https://upload.wikimedia.org/wikipedia/en/2/27/The_Mandalorian_logo.jpgaoeu");
   //   assert!(res_other.is_err());
   // }
-<<<<<<< HEAD
-
-  // #[test]
-  // fn test_send_email() {
-  //  let result =  send_email("not a subject", "test_email@gmail.com", "ur user", "<h1>HI there</h1>");
-  //   assert!(result.is_ok());
-  // }
-}
-
-lazy_static! {
-  static ref EMAIL_REGEX: Regex = Regex::new(r"^[a-zA-Z0-9.!#$%&’*+/=?^_`{|}~-]+@[a-zA-Z0-9-]+(?:\.[a-zA-Z0-9-]+)*$").unwrap();
-  static ref PII_REGEX: Regex = Regex::new(r"(\+\d{1,2}\s)?\(?\d{3}\)?[\s.-]?\d{3}[\s.-]?\d{4}").unwrap();
-  static ref MD_IMAGE_REGEX: Regex = Regex::new(r"!\[[\s\S]*?\]\([\s\S]*?\)").unwrap();
-  static ref SLUR_REGEX: Regex = RegexBuilder::new(r"([^\p{P}\s]*?(f(a|4)g(got|g)?){1,}|maricos?|(n(i|1)gg((a|er)?(s|z)?)){1,}|(nig){2,}|dindu(s?){1,}|mudslime?s?|(k(i|y)kes?){1,}|(mongoloids?){1,}|(towel\s*heads?){1,}|\bspi(c|k)s?\b|(spi(c|k)s){2,}|\bchinks?|(chinks?){1,}|(niglets?){1,}|be(a|@|4)ners?|\bjaps?\b|(japs){2,}|\bcoons?\b|(coons?){2,}|(jungle\s*bunn(y|ies?)){1,}|(jigg?aboo?s?){1,}|\bpakis?\b|(pakis?){2,}|(rag\s*heads?){1,}|(gooks?){1,}|(cunt(s|boy)?){1,}|(feminazis?){1,}|(whor(es?|ing)){1,}|\bslut(s|t?y)?|(slut(s|t?y)){2,}|\btr(a|@)nn?(y|ies?)|(tr(a|@)nn?(y|ies?)){1,}|(l(a|@|4)dyboy(s?)){1,}|([^\p{P}\s]*?t(a|@|4)rd(ed)?(s)*?){1,}\b|(t(a|@|4)rd){1,}|(hymie){1,}|(porch\s?monkey){1,}|(zh(y|i)d(ovka)?){1,}|\bching\s?chong\b|(ching\s?chong\s?){1,}|(chong\s?ching\s?){1,}|(hefem(a|@|4)le){1,}|(dickgirl){1,}|(hermie){1,}|(\babb?o\b)|(abb?o){2,}|(boong){1,})").case_insensitive(true).build().unwrap();
-  static ref USERNAME_MATCHES_REGEX: Regex = Regex::new(r"/u/[a-zA-Z][0-9a-zA-Z_]*").unwrap();
-  // TODO keep this old one, it didn't work with port well tho
-  // static ref WEBFINGER_USER_REGEX: Regex = Regex::new(r"@(?P<name>[\w.]+)@(?P<domain>[a-zA-Z0-9._-]+\.[a-zA-Z0-9_-]+)").unwrap();
-  static ref WEBFINGER_USER_REGEX: Regex = Regex::new(r"@(?P<name>[\w.]+)@(?P<domain>[a-zA-Z0-9._:-]+)").unwrap();
-  static ref VALID_USERNAME_REGEX: Regex = Regex::new(r"^[a-zA-Z0-9_]{3,20}$").unwrap();
-  static ref VALID_COMMUNITY_NAME_REGEX: Regex = Regex::new(r"^[a-z0-9_]{3,20}$").unwrap();
-=======
->>>>>>> a57ee662
 }