use crate::{
  api::{check_slurs, check_slurs_opt},
  apub::{
<<<<<<< HEAD
    activities::{generate_activity_id, send_activity},
=======
    activities::generate_activity_id,
    activity_queue::send_activity,
    check_actor_domain,
>>>>>>> 0f894ec0
    create_apub_response,
    create_apub_tombstone_response,
    create_tombstone,
    extensions::group_extensions::GroupExtension,
<<<<<<< HEAD
    fetcher::get_or_fetch_and_upsert_user,
    get_shared_inbox,
=======
    fetcher::{get_or_fetch_and_upsert_actor, get_or_fetch_and_upsert_user},
>>>>>>> 0f894ec0
    insert_activity,
    ActorType,
    FromApub,
    GroupExt,
    ToApub,
  },
  blocking,
<<<<<<< HEAD
  routes::DbPoolParam,
  DbPool,
  LemmyError,
=======
  DbPool,
  LemmyContext,
>>>>>>> 0f894ec0
};
use activitystreams::{
  activity::{
    kind::{AcceptType, AnnounceType, DeleteType, LikeType, RemoveType, UndoType},
    Accept,
    Announce,
    Delete,
    Follow,
    Remove,
    Undo,
  },
  actor::{kind::GroupType, ApActor, Endpoints, Group},
  base::{AnyBase, BaseExt},
  collection::{OrderedCollection, UnorderedCollection},
<<<<<<< HEAD
  context,
=======
>>>>>>> 0f894ec0
  object::{Image, Tombstone},
  prelude::*,
  public,
};
use activitystreams_ext::Ext2;
<<<<<<< HEAD
use actix_web::{body::Body, client::Client, web, HttpResponse};
use anyhow::anyhow;
=======
use actix_web::{body::Body, web, HttpResponse};
use anyhow::Context;
>>>>>>> 0f894ec0
use itertools::Itertools;
use lemmy_db::{
  community::{Community, CommunityForm},
  community_settings::CommunitySettings,
  community_view::{CommunityFollowerView, CommunityModeratorView},
  naive_now,
  post::Post,
  user::User_,
};
use lemmy_utils::{convert_datetime, get_apub_protocol_string, location_info, LemmyError};
use serde::Deserialize;
use url::Url;

#[derive(Deserialize)]
pub struct CommunityQuery {
  community_name: String,
}

#[async_trait::async_trait(?Send)]
impl ToApub for Community {
  type Response = GroupExt;

  // Turn a Lemmy Community into an ActivityPub group that can be sent out over the network.
  async fn to_apub(&self, pool: &DbPool) -> Result<GroupExt, LemmyError> {
    let id = self.id;
    let settings = blocking(pool, move |conn| {
      CommunitySettings::read_from_community_id(&conn, id)
    })
    .await??;
    if settings.private {
      return Err(anyhow!("Community is private").into());
    }

    // The attributed to, is an ordered vector with the creator actor_ids first,
    // then the rest of the moderators
    // TODO Technically the instance admins can mod the community, but lets
    // ignore that for now
    let id = self.id;
    let moderators = blocking(pool, move |conn| {
      CommunityModeratorView::for_community(&conn, id)
    })
    .await??;
    let moderators: Vec<String> = moderators.into_iter().map(|m| m.user_actor_id).collect();

    let mut group = Group::new();
    group
      .set_context(activitystreams::context())
      .set_id(Url::parse(&self.actor_id)?)
      .set_name(self.name.to_owned())
      .set_published(convert_datetime(self.published))
      .set_many_attributed_tos(moderators);

    if let Some(u) = self.updated.to_owned() {
      group.set_updated(convert_datetime(u));
    }
    if let Some(d) = self.description.to_owned() {
      // TODO: this should be html, also add source field with raw markdown
      //       -> same for post.content and others
      group.set_content(d);
    }

    let mut ap_actor = ApActor::new(self.get_inbox_url()?, group);
    ap_actor
      .set_preferred_username(self.title.to_owned())
      .set_outbox(self.get_outbox_url()?)
<<<<<<< HEAD
      .set_followers(self.get_followers_url().parse()?)
=======
      .set_followers(self.get_followers_url()?)
>>>>>>> 0f894ec0
      .set_following(self.get_following_url().parse()?)
      .set_liked(self.get_liked_url().parse()?)
      .set_endpoints(Endpoints {
        shared_inbox: Some(self.get_shared_inbox_url()?),
        ..Default::default()
      });

    let nsfw = self.nsfw;
    let category_id = self.category_id;
    let group_extension = blocking(pool, move |conn| {
      GroupExtension::new(conn, category_id, nsfw)
    })
    .await??;

    Ok(Ext2::new(
      ap_actor,
      group_extension,
      self.get_public_key_ext()?,
    ))
  }

  fn to_tombstone(&self) -> Result<Tombstone, LemmyError> {
    create_tombstone(self.deleted, &self.actor_id, self.updated, GroupType::Group)
  }
}

#[async_trait::async_trait(?Send)]
impl ActorType for Community {
  fn actor_id_str(&self) -> String {
    self.actor_id.to_owned()
  }

  fn public_key(&self) -> Option<String> {
    self.public_key.to_owned()
  }
  fn private_key(&self) -> Option<String> {
    self.private_key.to_owned()
  }

  /// As a local community, accept the follow request from a remote user.
  async fn send_accept_follow(
    &self,
    follow: Follow,
    context: &LemmyContext,
  ) -> Result<(), LemmyError> {
<<<<<<< HEAD
    let actor_uri = follow.actor()?.as_single_xsd_any_uri().unwrap().to_string();
=======
    let actor_uri = follow
      .actor()?
      .as_single_xsd_any_uri()
      .context(location_info!())?;
    let actor = get_or_fetch_and_upsert_actor(actor_uri, context).await?;
>>>>>>> 0f894ec0

    let mut accept = Accept::new(self.actor_id.to_owned(), follow.into_any_base()?);
    let to = actor.get_inbox_url()?;
    accept
<<<<<<< HEAD
      .set_context(context())
=======
      .set_context(activitystreams::context())
>>>>>>> 0f894ec0
      .set_id(generate_activity_id(AcceptType::Accept)?)
      .set_to(to.clone());

    insert_activity(self.creator_id, accept.clone(), true, context.pool()).await?;

    send_activity(context.activity_queue(), accept, self, vec![to])?;
    Ok(())
  }

<<<<<<< HEAD
  async fn send_delete(
    &self,
    creator: &User_,
    client: &Client,
    pool: &DbPool,
  ) -> Result<(), LemmyError> {
    let group = self.to_apub(pool).await?;

    let mut delete = Delete::new(creator.actor_id.to_owned(), group.into_any_base()?);
    delete
      .set_context(context())
=======
  async fn send_delete(&self, creator: &User_, context: &LemmyContext) -> Result<(), LemmyError> {
    let group = self.to_apub(context.pool()).await?;

    let mut delete = Delete::new(creator.actor_id.to_owned(), group.into_any_base()?);
    delete
      .set_context(activitystreams::context())
>>>>>>> 0f894ec0
      .set_id(generate_activity_id(DeleteType::Delete)?)
      .set_to(public())
      .set_many_ccs(vec![self.get_followers_url()?]);

    insert_activity(self.creator_id, delete.clone(), true, context.pool()).await?;

    let inboxes = self.get_follower_inboxes(context.pool()).await?;

    // Note: For an accept, since it was automatic, no one pushed a button,
    // the community was the actor.
    // But for delete, the creator is the actor, and does the signing
    send_activity(context.activity_queue(), delete, creator, inboxes)?;
    Ok(())
  }

  async fn send_undo_delete(
    &self,
    creator: &User_,
    context: &LemmyContext,
  ) -> Result<(), LemmyError> {
<<<<<<< HEAD
    let group = self.to_apub(pool).await?;

    let mut delete = Delete::new(creator.actor_id.to_owned(), group.into_any_base()?);
    delete
      .set_context(context())
=======
    let group = self.to_apub(context.pool()).await?;

    let mut delete = Delete::new(creator.actor_id.to_owned(), group.into_any_base()?);
    delete
      .set_context(activitystreams::context())
>>>>>>> 0f894ec0
      .set_id(generate_activity_id(DeleteType::Delete)?)
      .set_to(public())
      .set_many_ccs(vec![self.get_followers_url()?]);

<<<<<<< HEAD
    // TODO
    // Undo that fake activity
    let mut undo = Undo::new(creator.actor_id.to_owned(), delete.into_any_base()?);
    undo
      .set_context(context())
=======
    let mut undo = Undo::new(creator.actor_id.to_owned(), delete.into_any_base()?);
    undo
      .set_context(activitystreams::context())
>>>>>>> 0f894ec0
      .set_id(generate_activity_id(UndoType::Undo)?)
      .set_to(public())
      .set_many_ccs(vec![self.get_followers_url()?]);

    insert_activity(self.creator_id, undo.clone(), true, context.pool()).await?;

    let inboxes = self.get_follower_inboxes(context.pool()).await?;

    // Note: For an accept, since it was automatic, no one pushed a button,
    // the community was the actor.
    // But for delete, the creator is the actor, and does the signing
    send_activity(context.activity_queue(), undo, creator, inboxes)?;
    Ok(())
  }

<<<<<<< HEAD
  async fn send_remove(
    &self,
    mod_: &User_,
    client: &Client,
    pool: &DbPool,
  ) -> Result<(), LemmyError> {
    let group = self.to_apub(pool).await?;

    let mut remove = Remove::new(mod_.actor_id.to_owned(), group.into_any_base()?);
    remove
      .set_context(context())
=======
  async fn send_remove(&self, mod_: &User_, context: &LemmyContext) -> Result<(), LemmyError> {
    let group = self.to_apub(context.pool()).await?;

    let mut remove = Remove::new(mod_.actor_id.to_owned(), group.into_any_base()?);
    remove
      .set_context(activitystreams::context())
>>>>>>> 0f894ec0
      .set_id(generate_activity_id(RemoveType::Remove)?)
      .set_to(public())
      .set_many_ccs(vec![self.get_followers_url()?]);

    insert_activity(mod_.id, remove.clone(), true, context.pool()).await?;

    let inboxes = self.get_follower_inboxes(context.pool()).await?;

    // Note: For an accept, since it was automatic, no one pushed a button,
    // the community was the actor.
    // But for delete, the creator is the actor, and does the signing
    send_activity(context.activity_queue(), remove, mod_, inboxes)?;
    Ok(())
  }

<<<<<<< HEAD
  async fn send_undo_remove(
    &self,
    mod_: &User_,
    client: &Client,
    pool: &DbPool,
  ) -> Result<(), LemmyError> {
    let group = self.to_apub(pool).await?;

    let mut remove = Remove::new(mod_.actor_id.to_owned(), group.into_any_base()?);
    remove
      .set_context(context())
=======
  async fn send_undo_remove(&self, mod_: &User_, context: &LemmyContext) -> Result<(), LemmyError> {
    let group = self.to_apub(context.pool()).await?;

    let mut remove = Remove::new(mod_.actor_id.to_owned(), group.into_any_base()?);
    remove
      .set_context(activitystreams::context())
>>>>>>> 0f894ec0
      .set_id(generate_activity_id(RemoveType::Remove)?)
      .set_to(public())
      .set_many_ccs(vec![self.get_followers_url()?]);

    // Undo that fake activity
    let mut undo = Undo::new(mod_.actor_id.to_owned(), remove.into_any_base()?);
    undo
<<<<<<< HEAD
      .set_context(context())
=======
      .set_context(activitystreams::context())
>>>>>>> 0f894ec0
      .set_id(generate_activity_id(LikeType::Like)?)
      .set_to(public())
      .set_many_ccs(vec![self.get_followers_url()?]);

    insert_activity(mod_.id, undo.clone(), true, context.pool()).await?;

    let inboxes = self.get_follower_inboxes(context.pool()).await?;

    // Note: For an accept, since it was automatic, no one pushed a button,
    // the community was the actor.
    // But for remove , the creator is the actor, and does the signing
    send_activity(context.activity_queue(), undo, mod_, inboxes)?;
    Ok(())
  }

  /// For a given community, returns the inboxes of all followers.
  ///
  /// TODO: this function is very badly implemented, we should just store shared_inbox_url in
  ///       CommunityFollowerView
  async fn get_follower_inboxes(&self, pool: &DbPool) -> Result<Vec<Url>, LemmyError> {
    let id = self.id;

    let inboxes = blocking(pool, move |conn| {
      CommunityFollowerView::for_community(conn, id)
    })
    .await??;
    let inboxes = inboxes
      .into_iter()
      .map(|u| -> Result<Url, LemmyError> {
        let url = Url::parse(&u.user_actor_id)?;
        let domain = url.domain().context(location_info!())?;
        let port = if let Some(port) = url.port() {
          format!(":{}", port)
        } else {
          "".to_string()
        };
        Ok(Url::parse(&format!(
          "{}://{}{}/inbox",
          get_apub_protocol_string(),
          domain,
          port,
        ))?)
      })
      .filter_map(Result::ok)
      .unique()
      .collect();

    Ok(inboxes)
  }

  async fn send_follow(
    &self,
    _follow_actor_id: &Url,
    _context: &LemmyContext,
  ) -> Result<(), LemmyError> {
    unimplemented!()
  }

  async fn send_unfollow(
    &self,
    _follow_actor_id: &Url,
    _context: &LemmyContext,
  ) -> Result<(), LemmyError> {
    unimplemented!()
  }

  fn user_id(&self) -> i32 {
    self.creator_id
  }
}

#[async_trait::async_trait(?Send)]
impl FromApub for CommunityForm {
  type ApubType = GroupExt;

  /// Parse an ActivityPub group received from another instance into a Lemmy community.
<<<<<<< HEAD
  async fn from_apub(group: &GroupExt, client: &Client, pool: &DbPool) -> Result<Self, LemmyError> {
    let creator_and_moderator_uris = group.inner.attributed_to().unwrap();
=======
  async fn from_apub(
    group: &GroupExt,
    context: &LemmyContext,
    expected_domain: Option<Url>,
  ) -> Result<Self, LemmyError> {
    let creator_and_moderator_uris = group.inner.attributed_to().context(location_info!())?;
>>>>>>> 0f894ec0
    let creator_uri = creator_and_moderator_uris
      .as_many()
      .context(location_info!())?
      .iter()
      .next()
      .context(location_info!())?
      .as_xsd_any_uri()
<<<<<<< HEAD
      .unwrap();

    let creator = get_or_fetch_and_upsert_user(creator_uri, client, pool).await?;

    let icon = match group.icon() {
      Some(any_image) => Some(
        Image::from_any_base(any_image.as_one().unwrap().clone())
          .unwrap()
          .unwrap()
          .url()
          .unwrap()
=======
      .context(location_info!())?;

    let creator = get_or_fetch_and_upsert_user(creator_uri, context).await?;
    let name = group
      .inner
      .name()
      .context(location_info!())?
      .as_one()
      .context(location_info!())?
      .as_xsd_string()
      .context(location_info!())?
      .to_string();
    let title = group
      .inner
      .preferred_username()
      .context(location_info!())?
      .to_string();
    // TODO: should be parsed as html and tags like <script> removed (or use markdown source)
    //       -> same for post.content etc
    let description = group
      .inner
      .content()
      .map(|s| s.as_single_xsd_string())
      .flatten()
      .map(|s| s.to_string());
    check_slurs(&name)?;
    check_slurs(&title)?;
    check_slurs_opt(&description)?;

    let icon = match group.icon() {
      Some(any_image) => Some(
        Image::from_any_base(any_image.as_one().context(location_info!())?.clone())
          .context(location_info!())?
          .context(location_info!())?
          .url()
          .context(location_info!())?
>>>>>>> 0f894ec0
          .as_single_xsd_any_uri()
          .map(|u| u.to_string()),
      ),
      None => None,
    };

    let banner = match group.image() {
      Some(any_image) => Some(
<<<<<<< HEAD
        Image::from_any_base(any_image.as_one().unwrap().clone())
          .unwrap()
          .unwrap()
          .url()
          .unwrap()
=======
        Image::from_any_base(any_image.as_one().context(location_info!())?.clone())
          .context(location_info!())?
          .context(location_info!())?
          .url()
          .context(location_info!())?
>>>>>>> 0f894ec0
          .as_single_xsd_any_uri()
          .map(|u| u.to_string()),
      ),
      None => None,
    };

    Ok(CommunityForm {
      name,
      title,
      description,
      category_id: group.ext_one.category.identifier.parse::<i32>()?,
      creator_id: creator.id,
      removed: None,
      published: group.inner.published().map(|u| u.to_owned().naive_local()),
      updated: group.inner.updated().map(|u| u.to_owned().naive_local()),
      deleted: None,
      nsfw: group.ext_one.sensitive,
<<<<<<< HEAD
      actor_id: group.inner.id_unchecked().unwrap().to_string(),
=======
      actor_id: Some(check_actor_domain(group, expected_domain)?),
>>>>>>> 0f894ec0
      local: false,
      private_key: None,
      public_key: Some(group.ext_two.to_owned().public_key.public_key_pem),
      last_refreshed_at: Some(naive_now()),
      icon,
      banner,
    })
  }
}

/// Return the community json over HTTP.
pub async fn get_apub_community_http(
  info: web::Path<CommunityQuery>,
  context: web::Data<LemmyContext>,
) -> Result<HttpResponse<Body>, LemmyError> {
  let community = blocking(context.pool(), move |conn| {
    Community::read_from_name(conn, &info.community_name)
  })
  .await??;

  if !community.deleted {
    let apub = community.to_apub(context.pool()).await?;

    Ok(create_apub_response(&apub))
  } else {
    Ok(create_apub_tombstone_response(&community.to_tombstone()?))
  }
}

/// Returns an empty followers collection, only populating the size (for privacy).
pub async fn get_apub_community_followers(
  info: web::Path<CommunityQuery>,
  context: web::Data<LemmyContext>,
) -> Result<HttpResponse<Body>, LemmyError> {
  let community = blocking(context.pool(), move |conn| {
    Community::read_from_name(&conn, &info.community_name)
  })
  .await??;

  let community_id = community.id;
  let community_followers = blocking(context.pool(), move |conn| {
    CommunityFollowerView::for_community(&conn, community_id)
  })
  .await??;

  let mut collection = UnorderedCollection::new();
  collection
    .set_context(activitystreams::context())
    .set_id(community.get_followers_url()?)
    .set_total_items(community_followers.len() as u64);
  Ok(create_apub_response(&collection))
}

pub async fn get_apub_community_outbox(
  info: web::Path<CommunityQuery>,
<<<<<<< HEAD
  db: DbPoolParam,
) -> Result<HttpResponse<Body>, LemmyError> {
  let community = blocking(&db, move |conn| {
=======
  context: web::Data<LemmyContext>,
) -> Result<HttpResponse<Body>, LemmyError> {
  let community = blocking(context.pool(), move |conn| {
>>>>>>> 0f894ec0
    Community::read_from_name(&conn, &info.community_name)
  })
  .await??;

  let community_id = community.id;
<<<<<<< HEAD
  let posts = blocking(&db, move |conn| {
=======
  let posts = blocking(context.pool(), move |conn| {
>>>>>>> 0f894ec0
    Post::list_for_community(conn, community_id)
  })
  .await??;

  let mut pages: Vec<AnyBase> = vec![];
  for p in posts {
<<<<<<< HEAD
    pages.push(p.to_apub(&db).await?.into_any_base()?);
=======
    pages.push(p.to_apub(context.pool()).await?.into_any_base()?);
>>>>>>> 0f894ec0
  }

  let len = pages.len();
  let mut collection = OrderedCollection::new();
  collection
    .set_many_items(pages)
<<<<<<< HEAD
    .set_context(context())
=======
    .set_context(activitystreams::context())
>>>>>>> 0f894ec0
    .set_id(community.get_outbox_url()?)
    .set_total_items(len as u64);
  Ok(create_apub_response(&collection))
}

pub async fn do_announce(
  activity: AnyBase,
  community: &Community,
  sender: &User_,
<<<<<<< HEAD
  client: &Client,
  pool: &DbPool,
) -> Result<(), LemmyError> {
  let mut announce = Announce::new(community.actor_id.to_owned(), activity);
  announce
    .set_context(context())
=======
  context: &LemmyContext,
) -> Result<(), LemmyError> {
  let mut announce = Announce::new(community.actor_id.to_owned(), activity);
  announce
    .set_context(activitystreams::context())
>>>>>>> 0f894ec0
    .set_id(generate_activity_id(AnnounceType::Announce)?)
    .set_to(public())
    .set_many_ccs(vec![community.get_followers_url()?]);

  insert_activity(community.creator_id, announce.clone(), true, context.pool()).await?;

  let mut to: Vec<Url> = community.get_follower_inboxes(context.pool()).await?;

  // dont send to the local instance, nor to the instance where the activity originally came from,
  // because that would result in a database error (same data inserted twice)
  // this seems to be the "easiest" stable alternative for remove_item()
  let sender_shared_inbox = sender.get_shared_inbox_url()?;
  to.retain(|x| x != &sender_shared_inbox);
  let community_shared_inbox = community.get_shared_inbox_url()?;
  to.retain(|x| x != &community_shared_inbox);

  send_activity(context.activity_queue(), announce, community, to)?;

  Ok(())
}<|MERGE_RESOLUTION|>--- conflicted
+++ resolved
@@ -1,23 +1,14 @@
 use crate::{
   api::{check_slurs, check_slurs_opt},
   apub::{
-<<<<<<< HEAD
-    activities::{generate_activity_id, send_activity},
-=======
     activities::generate_activity_id,
     activity_queue::send_activity,
     check_actor_domain,
->>>>>>> 0f894ec0
     create_apub_response,
     create_apub_tombstone_response,
     create_tombstone,
     extensions::group_extensions::GroupExtension,
-<<<<<<< HEAD
-    fetcher::get_or_fetch_and_upsert_user,
-    get_shared_inbox,
-=======
     fetcher::{get_or_fetch_and_upsert_actor, get_or_fetch_and_upsert_user},
->>>>>>> 0f894ec0
     insert_activity,
     ActorType,
     FromApub,
@@ -25,14 +16,8 @@
     ToApub,
   },
   blocking,
-<<<<<<< HEAD
-  routes::DbPoolParam,
-  DbPool,
-  LemmyError,
-=======
   DbPool,
   LemmyContext,
->>>>>>> 0f894ec0
 };
 use activitystreams::{
   activity::{
@@ -47,26 +32,16 @@
   actor::{kind::GroupType, ApActor, Endpoints, Group},
   base::{AnyBase, BaseExt},
   collection::{OrderedCollection, UnorderedCollection},
-<<<<<<< HEAD
-  context,
-=======
->>>>>>> 0f894ec0
   object::{Image, Tombstone},
   prelude::*,
   public,
 };
 use activitystreams_ext::Ext2;
-<<<<<<< HEAD
-use actix_web::{body::Body, client::Client, web, HttpResponse};
-use anyhow::anyhow;
-=======
 use actix_web::{body::Body, web, HttpResponse};
 use anyhow::Context;
->>>>>>> 0f894ec0
 use itertools::Itertools;
 use lemmy_db::{
   community::{Community, CommunityForm},
-  community_settings::CommunitySettings,
   community_view::{CommunityFollowerView, CommunityModeratorView},
   naive_now,
   post::Post,
@@ -87,15 +62,6 @@
 
   // Turn a Lemmy Community into an ActivityPub group that can be sent out over the network.
   async fn to_apub(&self, pool: &DbPool) -> Result<GroupExt, LemmyError> {
-    let id = self.id;
-    let settings = blocking(pool, move |conn| {
-      CommunitySettings::read_from_community_id(&conn, id)
-    })
-    .await??;
-    if settings.private {
-      return Err(anyhow!("Community is private").into());
-    }
-
     // The attributed to, is an ordered vector with the creator actor_ids first,
     // then the rest of the moderators
     // TODO Technically the instance admins can mod the community, but lets
@@ -128,11 +94,7 @@
     ap_actor
       .set_preferred_username(self.title.to_owned())
       .set_outbox(self.get_outbox_url()?)
-<<<<<<< HEAD
-      .set_followers(self.get_followers_url().parse()?)
-=======
       .set_followers(self.get_followers_url()?)
->>>>>>> 0f894ec0
       .set_following(self.get_following_url().parse()?)
       .set_liked(self.get_liked_url().parse()?)
       .set_endpoints(Endpoints {
@@ -178,24 +140,16 @@
     follow: Follow,
     context: &LemmyContext,
   ) -> Result<(), LemmyError> {
-<<<<<<< HEAD
-    let actor_uri = follow.actor()?.as_single_xsd_any_uri().unwrap().to_string();
-=======
     let actor_uri = follow
       .actor()?
       .as_single_xsd_any_uri()
       .context(location_info!())?;
     let actor = get_or_fetch_and_upsert_actor(actor_uri, context).await?;
->>>>>>> 0f894ec0
 
     let mut accept = Accept::new(self.actor_id.to_owned(), follow.into_any_base()?);
     let to = actor.get_inbox_url()?;
     accept
-<<<<<<< HEAD
-      .set_context(context())
-=======
-      .set_context(activitystreams::context())
->>>>>>> 0f894ec0
+      .set_context(activitystreams::context())
       .set_id(generate_activity_id(AcceptType::Accept)?)
       .set_to(to.clone());
 
@@ -205,26 +159,12 @@
     Ok(())
   }
 
-<<<<<<< HEAD
-  async fn send_delete(
-    &self,
-    creator: &User_,
-    client: &Client,
-    pool: &DbPool,
-  ) -> Result<(), LemmyError> {
-    let group = self.to_apub(pool).await?;
+  async fn send_delete(&self, creator: &User_, context: &LemmyContext) -> Result<(), LemmyError> {
+    let group = self.to_apub(context.pool()).await?;
 
     let mut delete = Delete::new(creator.actor_id.to_owned(), group.into_any_base()?);
     delete
-      .set_context(context())
-=======
-  async fn send_delete(&self, creator: &User_, context: &LemmyContext) -> Result<(), LemmyError> {
-    let group = self.to_apub(context.pool()).await?;
-
-    let mut delete = Delete::new(creator.actor_id.to_owned(), group.into_any_base()?);
-    delete
-      .set_context(activitystreams::context())
->>>>>>> 0f894ec0
+      .set_context(activitystreams::context())
       .set_id(generate_activity_id(DeleteType::Delete)?)
       .set_to(public())
       .set_many_ccs(vec![self.get_followers_url()?]);
@@ -245,34 +185,18 @@
     creator: &User_,
     context: &LemmyContext,
   ) -> Result<(), LemmyError> {
-<<<<<<< HEAD
-    let group = self.to_apub(pool).await?;
+    let group = self.to_apub(context.pool()).await?;
 
     let mut delete = Delete::new(creator.actor_id.to_owned(), group.into_any_base()?);
     delete
-      .set_context(context())
-=======
-    let group = self.to_apub(context.pool()).await?;
-
-    let mut delete = Delete::new(creator.actor_id.to_owned(), group.into_any_base()?);
-    delete
-      .set_context(activitystreams::context())
->>>>>>> 0f894ec0
+      .set_context(activitystreams::context())
       .set_id(generate_activity_id(DeleteType::Delete)?)
       .set_to(public())
       .set_many_ccs(vec![self.get_followers_url()?]);
 
-<<<<<<< HEAD
-    // TODO
-    // Undo that fake activity
     let mut undo = Undo::new(creator.actor_id.to_owned(), delete.into_any_base()?);
     undo
-      .set_context(context())
-=======
-    let mut undo = Undo::new(creator.actor_id.to_owned(), delete.into_any_base()?);
-    undo
-      .set_context(activitystreams::context())
->>>>>>> 0f894ec0
+      .set_context(activitystreams::context())
       .set_id(generate_activity_id(UndoType::Undo)?)
       .set_to(public())
       .set_many_ccs(vec![self.get_followers_url()?]);
@@ -288,26 +212,12 @@
     Ok(())
   }
 
-<<<<<<< HEAD
-  async fn send_remove(
-    &self,
-    mod_: &User_,
-    client: &Client,
-    pool: &DbPool,
-  ) -> Result<(), LemmyError> {
-    let group = self.to_apub(pool).await?;
+  async fn send_remove(&self, mod_: &User_, context: &LemmyContext) -> Result<(), LemmyError> {
+    let group = self.to_apub(context.pool()).await?;
 
     let mut remove = Remove::new(mod_.actor_id.to_owned(), group.into_any_base()?);
     remove
-      .set_context(context())
-=======
-  async fn send_remove(&self, mod_: &User_, context: &LemmyContext) -> Result<(), LemmyError> {
-    let group = self.to_apub(context.pool()).await?;
-
-    let mut remove = Remove::new(mod_.actor_id.to_owned(), group.into_any_base()?);
-    remove
-      .set_context(activitystreams::context())
->>>>>>> 0f894ec0
+      .set_context(activitystreams::context())
       .set_id(generate_activity_id(RemoveType::Remove)?)
       .set_to(public())
       .set_many_ccs(vec![self.get_followers_url()?]);
@@ -323,26 +233,12 @@
     Ok(())
   }
 
-<<<<<<< HEAD
-  async fn send_undo_remove(
-    &self,
-    mod_: &User_,
-    client: &Client,
-    pool: &DbPool,
-  ) -> Result<(), LemmyError> {
-    let group = self.to_apub(pool).await?;
+  async fn send_undo_remove(&self, mod_: &User_, context: &LemmyContext) -> Result<(), LemmyError> {
+    let group = self.to_apub(context.pool()).await?;
 
     let mut remove = Remove::new(mod_.actor_id.to_owned(), group.into_any_base()?);
     remove
-      .set_context(context())
-=======
-  async fn send_undo_remove(&self, mod_: &User_, context: &LemmyContext) -> Result<(), LemmyError> {
-    let group = self.to_apub(context.pool()).await?;
-
-    let mut remove = Remove::new(mod_.actor_id.to_owned(), group.into_any_base()?);
-    remove
-      .set_context(activitystreams::context())
->>>>>>> 0f894ec0
+      .set_context(activitystreams::context())
       .set_id(generate_activity_id(RemoveType::Remove)?)
       .set_to(public())
       .set_many_ccs(vec![self.get_followers_url()?]);
@@ -350,11 +246,7 @@
     // Undo that fake activity
     let mut undo = Undo::new(mod_.actor_id.to_owned(), remove.into_any_base()?);
     undo
-<<<<<<< HEAD
-      .set_context(context())
-=======
-      .set_context(activitystreams::context())
->>>>>>> 0f894ec0
+      .set_context(activitystreams::context())
       .set_id(generate_activity_id(LikeType::Like)?)
       .set_to(public())
       .set_many_ccs(vec![self.get_followers_url()?]);
@@ -431,17 +323,12 @@
   type ApubType = GroupExt;
 
   /// Parse an ActivityPub group received from another instance into a Lemmy community.
-<<<<<<< HEAD
-  async fn from_apub(group: &GroupExt, client: &Client, pool: &DbPool) -> Result<Self, LemmyError> {
-    let creator_and_moderator_uris = group.inner.attributed_to().unwrap();
-=======
   async fn from_apub(
     group: &GroupExt,
     context: &LemmyContext,
     expected_domain: Option<Url>,
   ) -> Result<Self, LemmyError> {
     let creator_and_moderator_uris = group.inner.attributed_to().context(location_info!())?;
->>>>>>> 0f894ec0
     let creator_uri = creator_and_moderator_uris
       .as_many()
       .context(location_info!())?
@@ -449,19 +336,6 @@
       .next()
       .context(location_info!())?
       .as_xsd_any_uri()
-<<<<<<< HEAD
-      .unwrap();
-
-    let creator = get_or_fetch_and_upsert_user(creator_uri, client, pool).await?;
-
-    let icon = match group.icon() {
-      Some(any_image) => Some(
-        Image::from_any_base(any_image.as_one().unwrap().clone())
-          .unwrap()
-          .unwrap()
-          .url()
-          .unwrap()
-=======
       .context(location_info!())?;
 
     let creator = get_or_fetch_and_upsert_user(creator_uri, context).await?;
@@ -498,7 +372,6 @@
           .context(location_info!())?
           .url()
           .context(location_info!())?
->>>>>>> 0f894ec0
           .as_single_xsd_any_uri()
           .map(|u| u.to_string()),
       ),
@@ -507,19 +380,11 @@
 
     let banner = match group.image() {
       Some(any_image) => Some(
-<<<<<<< HEAD
-        Image::from_any_base(any_image.as_one().unwrap().clone())
-          .unwrap()
-          .unwrap()
-          .url()
-          .unwrap()
-=======
         Image::from_any_base(any_image.as_one().context(location_info!())?.clone())
           .context(location_info!())?
           .context(location_info!())?
           .url()
           .context(location_info!())?
->>>>>>> 0f894ec0
           .as_single_xsd_any_uri()
           .map(|u| u.to_string()),
       ),
@@ -537,11 +402,7 @@
       updated: group.inner.updated().map(|u| u.to_owned().naive_local()),
       deleted: None,
       nsfw: group.ext_one.sensitive,
-<<<<<<< HEAD
-      actor_id: group.inner.id_unchecked().unwrap().to_string(),
-=======
       actor_id: Some(check_actor_domain(group, expected_domain)?),
->>>>>>> 0f894ec0
       local: false,
       private_key: None,
       public_key: Some(group.ext_two.to_owned().public_key.public_key_pem),
@@ -597,47 +458,29 @@
 
 pub async fn get_apub_community_outbox(
   info: web::Path<CommunityQuery>,
-<<<<<<< HEAD
-  db: DbPoolParam,
-) -> Result<HttpResponse<Body>, LemmyError> {
-  let community = blocking(&db, move |conn| {
-=======
   context: web::Data<LemmyContext>,
 ) -> Result<HttpResponse<Body>, LemmyError> {
   let community = blocking(context.pool(), move |conn| {
->>>>>>> 0f894ec0
     Community::read_from_name(&conn, &info.community_name)
   })
   .await??;
 
   let community_id = community.id;
-<<<<<<< HEAD
-  let posts = blocking(&db, move |conn| {
-=======
   let posts = blocking(context.pool(), move |conn| {
->>>>>>> 0f894ec0
     Post::list_for_community(conn, community_id)
   })
   .await??;
 
   let mut pages: Vec<AnyBase> = vec![];
   for p in posts {
-<<<<<<< HEAD
-    pages.push(p.to_apub(&db).await?.into_any_base()?);
-=======
     pages.push(p.to_apub(context.pool()).await?.into_any_base()?);
->>>>>>> 0f894ec0
   }
 
   let len = pages.len();
   let mut collection = OrderedCollection::new();
   collection
     .set_many_items(pages)
-<<<<<<< HEAD
-    .set_context(context())
-=======
     .set_context(activitystreams::context())
->>>>>>> 0f894ec0
     .set_id(community.get_outbox_url()?)
     .set_total_items(len as u64);
   Ok(create_apub_response(&collection))
@@ -647,20 +490,11 @@
   activity: AnyBase,
   community: &Community,
   sender: &User_,
-<<<<<<< HEAD
-  client: &Client,
-  pool: &DbPool,
-) -> Result<(), LemmyError> {
-  let mut announce = Announce::new(community.actor_id.to_owned(), activity);
-  announce
-    .set_context(context())
-=======
   context: &LemmyContext,
 ) -> Result<(), LemmyError> {
   let mut announce = Announce::new(community.actor_id.to_owned(), activity);
   announce
     .set_context(activitystreams::context())
->>>>>>> 0f894ec0
     .set_id(generate_activity_id(AnnounceType::Announce)?)
     .set_to(public())
     .set_many_ccs(vec![community.get_followers_url()?]);
