--- conflicted
+++ resolved
@@ -1,22 +1,4 @@
 use crate::{
-<<<<<<< HEAD
-  apub::{
-    check_is_apub_id_valid,
-    community::do_announce,
-    extensions::signatures::sign,
-    insert_activity,
-    ActorType,
-  },
-  request::retry_custom,
-  DbPool,
-  LemmyError,
-};
-use activitystreams::base::AnyBase;
-use actix_web::client::Client;
-use lemmy_db::{community::Community, user::User_};
-use lemmy_utils::{get_apub_protocol_string, settings::Settings};
-use log::debug;
-=======
   apub::{activity_queue::send_activity, community::do_announce, insert_activity},
   LemmyContext,
 };
@@ -27,7 +9,6 @@
 use lemmy_db::{community::Community, user::User_};
 use lemmy_utils::{get_apub_protocol_string, settings::Settings, LemmyError};
 use serde::{export::fmt::Debug, Serialize};
->>>>>>> 0f894ec0
 use url::{ParseError, Url};
 use uuid::Uuid;
 
@@ -56,39 +37,6 @@
   Ok(())
 }
 
-<<<<<<< HEAD
-/// Send an activity to a list of recipients, using the correct headers etc.
-pub async fn send_activity(
-  client: &Client,
-  activity: &AnyBase,
-  actor: &dyn ActorType,
-  to: Vec<String>,
-) -> Result<(), LemmyError> {
-  let activity = serde_json::to_string(&activity)?;
-  debug!("Sending activitypub activity {} to {:?}", activity, to);
-
-  for t in to {
-    let to_url = Url::parse(&t)?;
-    check_is_apub_id_valid(&to_url)?;
-
-    let res = retry_custom(|| async {
-      let request = client.post(&t).header("Content-Type", "application/json");
-
-      match sign(request, actor, activity.clone()).await {
-        Ok(signed) => Ok(signed.send().await),
-        Err(e) => Err(e),
-      }
-    })
-    .await?;
-
-    debug!("Result for activity send: {:?}", res);
-  }
-
-  Ok(())
-}
-
-=======
->>>>>>> 0f894ec0
 pub(in crate::apub) fn generate_activity_id<T>(kind: T) -> Result<Url, ParseError>
 where
   T: ToString,
