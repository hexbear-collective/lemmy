use crate::{
  apub::{
    activities::{generate_activity_id, send_activity_to_community},
<<<<<<< HEAD
=======
    check_actor_domain,
>>>>>>> 0f894ec0
    create_apub_response,
    create_apub_tombstone_response,
    create_tombstone,
    fetch_webfinger_url,
    fetcher::{
      get_or_fetch_and_insert_comment,
      get_or_fetch_and_insert_post,
      get_or_fetch_and_upsert_user,
    },
    ActorType,
    ApubLikeableType,
    ApubObjectType,
    FromApub,
    ToApub,
  },
  blocking,
<<<<<<< HEAD
  routes::DbPoolParam,
  DbPool,
  LemmyError,
=======
  DbPool,
  LemmyContext,
>>>>>>> 0f894ec0
};
use activitystreams::{
  activity::{
    kind::{CreateType, DeleteType, DislikeType, LikeType, RemoveType, UndoType, UpdateType},
    Create,
    Delete,
    Dislike,
    Like,
    Remove,
    Undo,
    Update,
  },
  base::AnyBase,
  link::Mention,
  object::{kind::NoteType, Note, Tombstone},
  prelude::*,
  public,
};
use actix_web::{body::Body, web, web::Path, HttpResponse};
use anyhow::Context;
use itertools::Itertools;
use lemmy_db::{
  comment::{Comment, CommentForm},
  community::Community,
  post::Post,
  user::User_,
  Crud,
};
use lemmy_utils::{
  convert_datetime,
  location_info,
  remove_slurs,
  scrape_text_for_mentions,
  LemmyError,
  MentionData,
};
use log::debug;
use serde::Deserialize;
use serde_json::Error;
use url::Url;

#[derive(Deserialize)]
pub struct CommentQuery {
  comment_id: String,
}

/// Return the post json over HTTP.
pub async fn get_apub_comment(
  info: Path<CommentQuery>,
  context: web::Data<LemmyContext>,
) -> Result<HttpResponse<Body>, LemmyError> {
  let id = info.comment_id.parse::<i32>()?;
  let comment = blocking(context.pool(), move |conn| Comment::read(conn, id)).await??;

  if !comment.deleted {
    Ok(create_apub_response(
      &comment.to_apub(context.pool()).await?,
    ))
  } else {
    Ok(create_apub_tombstone_response(&comment.to_tombstone()?))
  }
}

#[async_trait::async_trait(?Send)]
impl ToApub for Comment {
  type Response = Note;

  async fn to_apub(&self, pool: &DbPool) -> Result<Note, LemmyError> {
    let mut comment = Note::new();

    let creator_id = self.creator_id;
    let creator = blocking(pool, move |conn| User_::read(conn, creator_id)).await??;

    let post_id = self.post_id;
    let post = blocking(pool, move |conn| Post::read(conn, post_id)).await??;

    let community_id = post.community_id;
    let community = blocking(pool, move |conn| Community::read(conn, community_id)).await??;

    // Add a vector containing some important info to the "in_reply_to" field
    // [post_ap_id, Option(parent_comment_ap_id)]
    let mut in_reply_to_vec = vec![post.ap_id];

    if let Some(parent_id) = self.parent_id {
      let parent_comment = blocking(pool, move |conn| Comment::read(conn, parent_id)).await??;

      in_reply_to_vec.push(parent_comment.ap_id);
    }

    comment
      // Not needed when the Post is embedded in a collection (like for community outbox)
      .set_context(activitystreams::context())
      .set_id(Url::parse(&self.ap_id)?)
      .set_published(convert_datetime(self.published))
      .set_to(community.actor_id)
      .set_many_in_reply_tos(in_reply_to_vec)
      .set_content(self.content.to_owned())
      .set_attributed_to(creator.actor_id);

    if let Some(u) = self.updated {
      comment.set_updated(convert_datetime(u));
    }

    Ok(comment)
  }

  fn to_tombstone(&self) -> Result<Tombstone, LemmyError> {
    create_tombstone(self.deleted, &self.ap_id, self.updated, NoteType::Note)
  }
}

#[async_trait::async_trait(?Send)]
impl FromApub for CommentForm {
  type ApubType = Note;

  /// Parse an ActivityPub note received from another instance into a Lemmy comment
  async fn from_apub(
    note: &Note,
<<<<<<< HEAD
    client: &Client,
    pool: &DbPool,
=======
    context: &LemmyContext,
    expected_domain: Option<Url>,
>>>>>>> 0f894ec0
  ) -> Result<CommentForm, LemmyError> {
    let creator_actor_id = &note
      .attributed_to()
      .context(location_info!())?
      .as_single_xsd_any_uri()
      .context(location_info!())?;

<<<<<<< HEAD
    let creator = get_or_fetch_and_upsert_user(creator_actor_id, client, pool).await?;
=======
    let creator = get_or_fetch_and_upsert_user(creator_actor_id, context).await?;
>>>>>>> 0f894ec0

    let mut in_reply_tos = note
      .in_reply_to()
      .as_ref()
      .context(location_info!())?
      .as_many()
      .context(location_info!())?
      .iter()
      .map(|i| i.as_xsd_any_uri().context(""));
    let post_ap_id = in_reply_tos.next().context(location_info!())??;

    // This post, or the parent comment might not yet exist on this server yet, fetch them.
<<<<<<< HEAD
    let post = get_or_fetch_and_insert_post(&post_ap_id, client, pool).await?;
=======
    let post = get_or_fetch_and_insert_post(&post_ap_id, context).await?;
>>>>>>> 0f894ec0

    // The 2nd item, if it exists, is the parent comment apub_id
    // For deeply nested comments, FromApub automatically gets called recursively
    let parent_id: Option<i32> = match in_reply_tos.next() {
      Some(parent_comment_uri) => {
        let parent_comment_ap_id = &parent_comment_uri?;
        let parent_comment =
<<<<<<< HEAD
          get_or_fetch_and_insert_comment(&parent_comment_ap_id, client, pool).await?;
=======
          get_or_fetch_and_insert_comment(&parent_comment_ap_id, context).await?;
>>>>>>> 0f894ec0

        Some(parent_comment.id)
      }
      None => None,
    };
    let content = note
      .content()
      .context(location_info!())?
      .as_single_xsd_string()
      .context(location_info!())?
      .to_string();
    let content_slurs_removed = remove_slurs(&content);

    Ok(CommentForm {
      creator_id: creator.id,
      post_id: post.id,
      parent_id,
      content: content_slurs_removed,
      removed: None,
      read: None,
      published: note.published().map(|u| u.to_owned().naive_local()),
      updated: note.updated().map(|u| u.to_owned().naive_local()),
      deleted: None,
<<<<<<< HEAD
      ap_id: note.id_unchecked().unwrap().to_string(),
=======
      ap_id: Some(check_actor_domain(note, expected_domain)?),
>>>>>>> 0f894ec0
      local: false,
    })
  }
}

#[async_trait::async_trait(?Send)]
impl ApubObjectType for Comment {
  /// Send out information about a newly created comment, to the followers of the community.
  async fn send_create(&self, creator: &User_, context: &LemmyContext) -> Result<(), LemmyError> {
    let note = self.to_apub(context.pool()).await?;

    let post_id = self.post_id;
    let post = blocking(context.pool(), move |conn| Post::read(conn, post_id)).await??;

    let community_id = post.community_id;
    let community = blocking(context.pool(), move |conn| {
      Community::read(conn, community_id)
    })
    .await??;

    let maa = collect_non_local_mentions_and_addresses(&self.content, &community, context).await?;

    let mut create = Create::new(creator.actor_id.to_owned(), note.into_any_base()?);
    create
<<<<<<< HEAD
      .set_context(context())
=======
      .set_context(activitystreams::context())
>>>>>>> 0f894ec0
      .set_id(generate_activity_id(CreateType::Create)?)
      .set_to(public())
      .set_many_ccs(maa.addressed_ccs.to_owned())
      // Set the mention tags
      .set_many_tags(maa.get_tags()?);

    send_activity_to_community(&creator, &community, maa.inboxes, create, context).await?;
    Ok(())
  }

  /// Send out information about an edited post, to the followers of the community.
  async fn send_update(&self, creator: &User_, context: &LemmyContext) -> Result<(), LemmyError> {
    let note = self.to_apub(context.pool()).await?;

    let post_id = self.post_id;
    let post = blocking(context.pool(), move |conn| Post::read(conn, post_id)).await??;

    let community_id = post.community_id;
    let community = blocking(context.pool(), move |conn| {
      Community::read(conn, community_id)
    })
    .await??;

    let maa = collect_non_local_mentions_and_addresses(&self.content, &community, context).await?;

    let mut update = Update::new(creator.actor_id.to_owned(), note.into_any_base()?);
    update
<<<<<<< HEAD
      .set_context(context())
=======
      .set_context(activitystreams::context())
>>>>>>> 0f894ec0
      .set_id(generate_activity_id(UpdateType::Update)?)
      .set_to(public())
      .set_many_ccs(maa.addressed_ccs.to_owned())
      // Set the mention tags
      .set_many_tags(maa.get_tags()?);

    send_activity_to_community(&creator, &community, maa.inboxes, update, context).await?;
    Ok(())
  }

  async fn send_delete(&self, creator: &User_, context: &LemmyContext) -> Result<(), LemmyError> {
    let note = self.to_apub(context.pool()).await?;

    let post_id = self.post_id;
    let post = blocking(context.pool(), move |conn| Post::read(conn, post_id)).await??;

    let community_id = post.community_id;
    let community = blocking(context.pool(), move |conn| {
      Community::read(conn, community_id)
    })
    .await??;

    let mut delete = Delete::new(creator.actor_id.to_owned(), note.into_any_base()?);
    delete
<<<<<<< HEAD
      .set_context(context())
=======
      .set_context(activitystreams::context())
>>>>>>> 0f894ec0
      .set_id(generate_activity_id(DeleteType::Delete)?)
      .set_to(public())
      .set_many_ccs(vec![community.get_followers_url()?]);

    send_activity_to_community(
      &creator,
      &community,
      vec![community.get_shared_inbox_url()?],
      delete,
      context,
    )
    .await?;
    Ok(())
  }

  async fn send_undo_delete(
    &self,
    creator: &User_,
    context: &LemmyContext,
  ) -> Result<(), LemmyError> {
    let note = self.to_apub(context.pool()).await?;

    let post_id = self.post_id;
    let post = blocking(context.pool(), move |conn| Post::read(conn, post_id)).await??;

    let community_id = post.community_id;
    let community = blocking(context.pool(), move |conn| {
      Community::read(conn, community_id)
    })
    .await??;

    // Generate a fake delete activity, with the correct object
    let mut delete = Delete::new(creator.actor_id.to_owned(), note.into_any_base()?);
    delete
<<<<<<< HEAD
      .set_context(context())
=======
      .set_context(activitystreams::context())
>>>>>>> 0f894ec0
      .set_id(generate_activity_id(DeleteType::Delete)?)
      .set_to(public())
      .set_many_ccs(vec![community.get_followers_url()?]);

    // Undo that fake activity
    let mut undo = Undo::new(creator.actor_id.to_owned(), delete.into_any_base()?);
    undo
<<<<<<< HEAD
      .set_context(context())
=======
      .set_context(activitystreams::context())
>>>>>>> 0f894ec0
      .set_id(generate_activity_id(UndoType::Undo)?)
      .set_to(public())
      .set_many_ccs(vec![community.get_followers_url()?]);

    send_activity_to_community(
      &creator,
      &community,
      vec![community.get_shared_inbox_url()?],
      undo,
      context,
    )
    .await?;
    Ok(())
  }

  async fn send_remove(&self, mod_: &User_, context: &LemmyContext) -> Result<(), LemmyError> {
    let note = self.to_apub(context.pool()).await?;

    let post_id = self.post_id;
    let post = blocking(context.pool(), move |conn| Post::read(conn, post_id)).await??;

    let community_id = post.community_id;
    let community = blocking(context.pool(), move |conn| {
      Community::read(conn, community_id)
    })
    .await??;

    let mut remove = Remove::new(mod_.actor_id.to_owned(), note.into_any_base()?);
    remove
<<<<<<< HEAD
      .set_context(context())
=======
      .set_context(activitystreams::context())
>>>>>>> 0f894ec0
      .set_id(generate_activity_id(RemoveType::Remove)?)
      .set_to(public())
      .set_many_ccs(vec![community.get_followers_url()?]);

    send_activity_to_community(
      &mod_,
      &community,
      vec![community.get_shared_inbox_url()?],
      remove,
      context,
    )
    .await?;
    Ok(())
  }

  async fn send_undo_remove(&self, mod_: &User_, context: &LemmyContext) -> Result<(), LemmyError> {
    let note = self.to_apub(context.pool()).await?;

    let post_id = self.post_id;
    let post = blocking(context.pool(), move |conn| Post::read(conn, post_id)).await??;

    let community_id = post.community_id;
    let community = blocking(context.pool(), move |conn| {
      Community::read(conn, community_id)
    })
    .await??;

    // Generate a fake delete activity, with the correct object
    let mut remove = Remove::new(mod_.actor_id.to_owned(), note.into_any_base()?);
    remove
<<<<<<< HEAD
      .set_context(context())
=======
      .set_context(activitystreams::context())
>>>>>>> 0f894ec0
      .set_id(generate_activity_id(RemoveType::Remove)?)
      .set_to(public())
      .set_many_ccs(vec![community.get_followers_url()?]);

    // Undo that fake activity
    let mut undo = Undo::new(mod_.actor_id.to_owned(), remove.into_any_base()?);
    undo
<<<<<<< HEAD
      .set_context(context())
=======
      .set_context(activitystreams::context())
>>>>>>> 0f894ec0
      .set_id(generate_activity_id(UndoType::Undo)?)
      .set_to(public())
      .set_many_ccs(vec![community.get_followers_url()?]);

    send_activity_to_community(
      &mod_,
      &community,
      vec![community.get_shared_inbox_url()?],
      undo,
      context,
    )
    .await?;
    Ok(())
  }
}

#[async_trait::async_trait(?Send)]
impl ApubLikeableType for Comment {
  async fn send_like(&self, creator: &User_, context: &LemmyContext) -> Result<(), LemmyError> {
    let note = self.to_apub(context.pool()).await?;

    let post_id = self.post_id;
    let post = blocking(context.pool(), move |conn| Post::read(conn, post_id)).await??;

    let community_id = post.community_id;
<<<<<<< HEAD
    let community = blocking(pool, move |conn| Community::read(conn, community_id)).await??;

    let mut like = Like::new(creator.actor_id.to_owned(), note.into_any_base()?);
    like
      .set_context(context())
=======
    let community = blocking(context.pool(), move |conn| {
      Community::read(conn, community_id)
    })
    .await??;

    let mut like = Like::new(creator.actor_id.to_owned(), note.into_any_base()?);
    like
      .set_context(activitystreams::context())
>>>>>>> 0f894ec0
      .set_id(generate_activity_id(LikeType::Like)?)
      .set_to(public())
      .set_many_ccs(vec![community.get_followers_url()?]);

    send_activity_to_community(
      &creator,
      &community,
      vec![community.get_shared_inbox_url()?],
      like,
      context,
    )
    .await?;
    Ok(())
  }

  async fn send_dislike(&self, creator: &User_, context: &LemmyContext) -> Result<(), LemmyError> {
    let note = self.to_apub(context.pool()).await?;

    let post_id = self.post_id;
    let post = blocking(context.pool(), move |conn| Post::read(conn, post_id)).await??;

    let community_id = post.community_id;
<<<<<<< HEAD
    let community = blocking(pool, move |conn| Community::read(conn, community_id)).await??;

    let mut dislike = Dislike::new(creator.actor_id.to_owned(), note.into_any_base()?);
    dislike
      .set_context(context())
=======
    let community = blocking(context.pool(), move |conn| {
      Community::read(conn, community_id)
    })
    .await??;

    let mut dislike = Dislike::new(creator.actor_id.to_owned(), note.into_any_base()?);
    dislike
      .set_context(activitystreams::context())
>>>>>>> 0f894ec0
      .set_id(generate_activity_id(DislikeType::Dislike)?)
      .set_to(public())
      .set_many_ccs(vec![community.get_followers_url()?]);

    send_activity_to_community(
      &creator,
      &community,
      vec![community.get_shared_inbox_url()?],
      dislike,
      context,
    )
    .await?;
    Ok(())
  }

  async fn send_undo_like(
    &self,
    creator: &User_,
    context: &LemmyContext,
  ) -> Result<(), LemmyError> {
    let note = self.to_apub(context.pool()).await?;

    let post_id = self.post_id;
    let post = blocking(context.pool(), move |conn| Post::read(conn, post_id)).await??;

    let community_id = post.community_id;
<<<<<<< HEAD
    let community = blocking(pool, move |conn| Community::read(conn, community_id)).await??;

    let mut like = Like::new(creator.actor_id.to_owned(), note.into_any_base()?);
    like
      .set_context(context())
=======
    let community = blocking(context.pool(), move |conn| {
      Community::read(conn, community_id)
    })
    .await??;

    let mut like = Like::new(creator.actor_id.to_owned(), note.into_any_base()?);
    like
      .set_context(activitystreams::context())
>>>>>>> 0f894ec0
      .set_id(generate_activity_id(DislikeType::Dislike)?)
      .set_to(public())
      .set_many_ccs(vec![community.get_followers_url()?]);

    // Undo that fake activity
    let mut undo = Undo::new(creator.actor_id.to_owned(), like.into_any_base()?);
    undo
<<<<<<< HEAD
      .set_context(context())
=======
      .set_context(activitystreams::context())
>>>>>>> 0f894ec0
      .set_id(generate_activity_id(UndoType::Undo)?)
      .set_to(public())
      .set_many_ccs(vec![community.get_followers_url()?]);

    send_activity_to_community(
      &creator,
      &community,
      vec![community.get_shared_inbox_url()?],
      undo,
      context,
    )
    .await?;
    Ok(())
  }
}

struct MentionsAndAddresses {
  addressed_ccs: Vec<Url>,
  inboxes: Vec<Url>,
  tags: Vec<Mention>,
}

impl MentionsAndAddresses {
  fn get_tags(&self) -> Result<Vec<AnyBase>, Error> {
    self
      .tags
      .iter()
      .map(|t| t.to_owned().into_any_base())
      .collect::<Result<Vec<AnyBase>, Error>>()
  }
}

/// This takes a comment, and builds a list of to_addresses, inboxes,
/// and mention tags, so they know where to be sent to.
/// Addresses are the users / addresses that go in the cc field.
async fn collect_non_local_mentions_and_addresses(
  content: &str,
  community: &Community,
  context: &LemmyContext,
) -> Result<MentionsAndAddresses, LemmyError> {
  let mut addressed_ccs = vec![community.get_followers_url()?];

  // Add the mention tag
  let mut tags = Vec::new();

  // Get the inboxes for any mentions
  let mentions = scrape_text_for_mentions(&content)
    .into_iter()
    // Filter only the non-local ones
    .filter(|m| !m.is_local())
    .collect::<Vec<MentionData>>();

  let mut mention_inboxes: Vec<Url> = Vec::new();
  for mention in &mentions {
    // TODO should it be fetching it every time?
    if let Ok(actor_id) = fetch_webfinger_url(mention, context.client()).await {
      debug!("mention actor_id: {}", actor_id);
      addressed_ccs.push(actor_id.to_owned().to_string().parse()?);

<<<<<<< HEAD
      let mention_user = get_or_fetch_and_upsert_user(&actor_id, client, pool).await?;
      let shared_inbox = mention_user.get_shared_inbox_url();
=======
      let mention_user = get_or_fetch_and_upsert_user(&actor_id, context).await?;
      let shared_inbox = mention_user.get_shared_inbox_url()?;
>>>>>>> 0f894ec0

      mention_inboxes.push(shared_inbox);
      let mut mention_tag = Mention::new();
      mention_tag.set_href(actor_id).set_name(mention.full_name());
      tags.push(mention_tag);
    }
  }

  let mut inboxes = vec![community.get_shared_inbox_url()?];
  inboxes.extend(mention_inboxes);
  inboxes = inboxes.into_iter().unique().collect();

  Ok(MentionsAndAddresses {
    addressed_ccs,
    inboxes,
    tags,
  })
}<|MERGE_RESOLUTION|>--- conflicted
+++ resolved
@@ -1,10 +1,7 @@
 use crate::{
   apub::{
     activities::{generate_activity_id, send_activity_to_community},
-<<<<<<< HEAD
-=======
     check_actor_domain,
->>>>>>> 0f894ec0
     create_apub_response,
     create_apub_tombstone_response,
     create_tombstone,
@@ -21,14 +18,8 @@
     ToApub,
   },
   blocking,
-<<<<<<< HEAD
-  routes::DbPoolParam,
-  DbPool,
-  LemmyError,
-=======
   DbPool,
   LemmyContext,
->>>>>>> 0f894ec0
 };
 use activitystreams::{
   activity::{
@@ -147,13 +138,8 @@
   /// Parse an ActivityPub note received from another instance into a Lemmy comment
   async fn from_apub(
     note: &Note,
-<<<<<<< HEAD
-    client: &Client,
-    pool: &DbPool,
-=======
     context: &LemmyContext,
     expected_domain: Option<Url>,
->>>>>>> 0f894ec0
   ) -> Result<CommentForm, LemmyError> {
     let creator_actor_id = &note
       .attributed_to()
@@ -161,11 +147,7 @@
       .as_single_xsd_any_uri()
       .context(location_info!())?;
 
-<<<<<<< HEAD
-    let creator = get_or_fetch_and_upsert_user(creator_actor_id, client, pool).await?;
-=======
     let creator = get_or_fetch_and_upsert_user(creator_actor_id, context).await?;
->>>>>>> 0f894ec0
 
     let mut in_reply_tos = note
       .in_reply_to()
@@ -178,11 +160,7 @@
     let post_ap_id = in_reply_tos.next().context(location_info!())??;
 
     // This post, or the parent comment might not yet exist on this server yet, fetch them.
-<<<<<<< HEAD
-    let post = get_or_fetch_and_insert_post(&post_ap_id, client, pool).await?;
-=======
     let post = get_or_fetch_and_insert_post(&post_ap_id, context).await?;
->>>>>>> 0f894ec0
 
     // The 2nd item, if it exists, is the parent comment apub_id
     // For deeply nested comments, FromApub automatically gets called recursively
@@ -190,11 +168,7 @@
       Some(parent_comment_uri) => {
         let parent_comment_ap_id = &parent_comment_uri?;
         let parent_comment =
-<<<<<<< HEAD
-          get_or_fetch_and_insert_comment(&parent_comment_ap_id, client, pool).await?;
-=======
           get_or_fetch_and_insert_comment(&parent_comment_ap_id, context).await?;
->>>>>>> 0f894ec0
 
         Some(parent_comment.id)
       }
@@ -218,11 +192,7 @@
       published: note.published().map(|u| u.to_owned().naive_local()),
       updated: note.updated().map(|u| u.to_owned().naive_local()),
       deleted: None,
-<<<<<<< HEAD
-      ap_id: note.id_unchecked().unwrap().to_string(),
-=======
       ap_id: Some(check_actor_domain(note, expected_domain)?),
->>>>>>> 0f894ec0
       local: false,
     })
   }
@@ -247,11 +217,7 @@
 
     let mut create = Create::new(creator.actor_id.to_owned(), note.into_any_base()?);
     create
-<<<<<<< HEAD
-      .set_context(context())
-=======
-      .set_context(activitystreams::context())
->>>>>>> 0f894ec0
+      .set_context(activitystreams::context())
       .set_id(generate_activity_id(CreateType::Create)?)
       .set_to(public())
       .set_many_ccs(maa.addressed_ccs.to_owned())
@@ -279,11 +245,7 @@
 
     let mut update = Update::new(creator.actor_id.to_owned(), note.into_any_base()?);
     update
-<<<<<<< HEAD
-      .set_context(context())
-=======
-      .set_context(activitystreams::context())
->>>>>>> 0f894ec0
+      .set_context(activitystreams::context())
       .set_id(generate_activity_id(UpdateType::Update)?)
       .set_to(public())
       .set_many_ccs(maa.addressed_ccs.to_owned())
@@ -308,11 +270,7 @@
 
     let mut delete = Delete::new(creator.actor_id.to_owned(), note.into_any_base()?);
     delete
-<<<<<<< HEAD
-      .set_context(context())
-=======
-      .set_context(activitystreams::context())
->>>>>>> 0f894ec0
+      .set_context(activitystreams::context())
       .set_id(generate_activity_id(DeleteType::Delete)?)
       .set_to(public())
       .set_many_ccs(vec![community.get_followers_url()?]);
@@ -347,11 +305,7 @@
     // Generate a fake delete activity, with the correct object
     let mut delete = Delete::new(creator.actor_id.to_owned(), note.into_any_base()?);
     delete
-<<<<<<< HEAD
-      .set_context(context())
-=======
-      .set_context(activitystreams::context())
->>>>>>> 0f894ec0
+      .set_context(activitystreams::context())
       .set_id(generate_activity_id(DeleteType::Delete)?)
       .set_to(public())
       .set_many_ccs(vec![community.get_followers_url()?]);
@@ -359,11 +313,7 @@
     // Undo that fake activity
     let mut undo = Undo::new(creator.actor_id.to_owned(), delete.into_any_base()?);
     undo
-<<<<<<< HEAD
-      .set_context(context())
-=======
-      .set_context(activitystreams::context())
->>>>>>> 0f894ec0
+      .set_context(activitystreams::context())
       .set_id(generate_activity_id(UndoType::Undo)?)
       .set_to(public())
       .set_many_ccs(vec![community.get_followers_url()?]);
@@ -393,11 +343,7 @@
 
     let mut remove = Remove::new(mod_.actor_id.to_owned(), note.into_any_base()?);
     remove
-<<<<<<< HEAD
-      .set_context(context())
-=======
-      .set_context(activitystreams::context())
->>>>>>> 0f894ec0
+      .set_context(activitystreams::context())
       .set_id(generate_activity_id(RemoveType::Remove)?)
       .set_to(public())
       .set_many_ccs(vec![community.get_followers_url()?]);
@@ -428,11 +374,7 @@
     // Generate a fake delete activity, with the correct object
     let mut remove = Remove::new(mod_.actor_id.to_owned(), note.into_any_base()?);
     remove
-<<<<<<< HEAD
-      .set_context(context())
-=======
-      .set_context(activitystreams::context())
->>>>>>> 0f894ec0
+      .set_context(activitystreams::context())
       .set_id(generate_activity_id(RemoveType::Remove)?)
       .set_to(public())
       .set_many_ccs(vec![community.get_followers_url()?]);
@@ -440,11 +382,7 @@
     // Undo that fake activity
     let mut undo = Undo::new(mod_.actor_id.to_owned(), remove.into_any_base()?);
     undo
-<<<<<<< HEAD
-      .set_context(context())
-=======
-      .set_context(activitystreams::context())
->>>>>>> 0f894ec0
+      .set_context(activitystreams::context())
       .set_id(generate_activity_id(UndoType::Undo)?)
       .set_to(public())
       .set_many_ccs(vec![community.get_followers_url()?]);
@@ -470,22 +408,14 @@
     let post = blocking(context.pool(), move |conn| Post::read(conn, post_id)).await??;
 
     let community_id = post.community_id;
-<<<<<<< HEAD
-    let community = blocking(pool, move |conn| Community::read(conn, community_id)).await??;
+    let community = blocking(context.pool(), move |conn| {
+      Community::read(conn, community_id)
+    })
+    .await??;
 
     let mut like = Like::new(creator.actor_id.to_owned(), note.into_any_base()?);
     like
-      .set_context(context())
-=======
-    let community = blocking(context.pool(), move |conn| {
-      Community::read(conn, community_id)
-    })
-    .await??;
-
-    let mut like = Like::new(creator.actor_id.to_owned(), note.into_any_base()?);
-    like
-      .set_context(activitystreams::context())
->>>>>>> 0f894ec0
+      .set_context(activitystreams::context())
       .set_id(generate_activity_id(LikeType::Like)?)
       .set_to(public())
       .set_many_ccs(vec![community.get_followers_url()?]);
@@ -508,22 +438,14 @@
     let post = blocking(context.pool(), move |conn| Post::read(conn, post_id)).await??;
 
     let community_id = post.community_id;
-<<<<<<< HEAD
-    let community = blocking(pool, move |conn| Community::read(conn, community_id)).await??;
+    let community = blocking(context.pool(), move |conn| {
+      Community::read(conn, community_id)
+    })
+    .await??;
 
     let mut dislike = Dislike::new(creator.actor_id.to_owned(), note.into_any_base()?);
     dislike
-      .set_context(context())
-=======
-    let community = blocking(context.pool(), move |conn| {
-      Community::read(conn, community_id)
-    })
-    .await??;
-
-    let mut dislike = Dislike::new(creator.actor_id.to_owned(), note.into_any_base()?);
-    dislike
-      .set_context(activitystreams::context())
->>>>>>> 0f894ec0
+      .set_context(activitystreams::context())
       .set_id(generate_activity_id(DislikeType::Dislike)?)
       .set_to(public())
       .set_many_ccs(vec![community.get_followers_url()?]);
@@ -550,22 +472,14 @@
     let post = blocking(context.pool(), move |conn| Post::read(conn, post_id)).await??;
 
     let community_id = post.community_id;
-<<<<<<< HEAD
-    let community = blocking(pool, move |conn| Community::read(conn, community_id)).await??;
+    let community = blocking(context.pool(), move |conn| {
+      Community::read(conn, community_id)
+    })
+    .await??;
 
     let mut like = Like::new(creator.actor_id.to_owned(), note.into_any_base()?);
     like
-      .set_context(context())
-=======
-    let community = blocking(context.pool(), move |conn| {
-      Community::read(conn, community_id)
-    })
-    .await??;
-
-    let mut like = Like::new(creator.actor_id.to_owned(), note.into_any_base()?);
-    like
-      .set_context(activitystreams::context())
->>>>>>> 0f894ec0
+      .set_context(activitystreams::context())
       .set_id(generate_activity_id(DislikeType::Dislike)?)
       .set_to(public())
       .set_many_ccs(vec![community.get_followers_url()?]);
@@ -573,11 +487,7 @@
     // Undo that fake activity
     let mut undo = Undo::new(creator.actor_id.to_owned(), like.into_any_base()?);
     undo
-<<<<<<< HEAD
-      .set_context(context())
-=======
-      .set_context(activitystreams::context())
->>>>>>> 0f894ec0
+      .set_context(activitystreams::context())
       .set_id(generate_activity_id(UndoType::Undo)?)
       .set_to(public())
       .set_many_ccs(vec![community.get_followers_url()?]);
@@ -637,13 +547,8 @@
       debug!("mention actor_id: {}", actor_id);
       addressed_ccs.push(actor_id.to_owned().to_string().parse()?);
 
-<<<<<<< HEAD
-      let mention_user = get_or_fetch_and_upsert_user(&actor_id, client, pool).await?;
-      let shared_inbox = mention_user.get_shared_inbox_url();
-=======
       let mention_user = get_or_fetch_and_upsert_user(&actor_id, context).await?;
       let shared_inbox = mention_user.get_shared_inbox_url()?;
->>>>>>> 0f894ec0
 
       mention_inboxes.push(shared_inbox);
       let mut mention_tag = Mention::new();
