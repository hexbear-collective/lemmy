--- conflicted
+++ resolved
@@ -1,18 +1,16 @@
-use crate::{api::claims::Claims, blocking, DbPool, LemmyContext};
 use actix_web::web::Data;
+
 use lemmy_api_structs::APIError;
 use lemmy_db::{
-<<<<<<< HEAD
   community::Community,
   community_view::CommunityUserBanView,
+  Crud,
   post::Post,
   user::User_,
-  Crud,
-=======
-  community::*, community_view::*, moderator::*, site::*, user::*, user_view::*, Crud,
->>>>>>> 0191cf1c
 };
-use lemmy_utils::{slur_check, slurs_vec_to_str, ConnectionId, LemmyError};
+use lemmy_utils::{ConnectionId, LemmyError, slur_check, slurs_vec_to_str};
+
+use crate::{api::claims::Claims, blocking, DbPool, LemmyContext};
 
 pub mod claims;
 pub mod comment;
@@ -56,20 +54,19 @@
   Ok(())
 }
 
-<<<<<<< HEAD
-pub(in crate::api) async fn get_post(post_id: i32, pool: &DbPool) -> Result<Post, LemmyError> {
-  match blocking(pool, move |conn| Post::read(conn, post_id)).await? {
-    Ok(post) => Ok(post),
-    Err(_e) => Err(APIError::err("couldnt_find_post").into()),
-  }
-=======
 pub async fn is_admin_or_sitemod(pool: &DbPool, user_id: i32) -> Result<(), LemmyError> {
   let user = blocking(pool, move |conn| User_::read(conn, user_id)).await??;
   if !(user.admin || user.sitemod) {
     return Err(APIError::err("not_an_admin").into());
   }
   Ok(())
->>>>>>> 0191cf1c
+}
+
+pub(in crate::api) async fn get_post(post_id: i32, pool: &DbPool) -> Result<Post, LemmyError> {
+  match blocking(pool, move |conn| Post::read(conn, post_id)).await? {
+    Ok(post) => Ok(post),
+    Err(_e) => Err(APIError::err("couldnt_find_post").into()),
+  }
 }
 
 pub(in crate::api) async fn get_user_from_jwt(
