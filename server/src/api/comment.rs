use crate::{
  api::{claims::Claims, APIError, Oper, Perform},
  apub::{ApubLikeableType, ApubObjectType},
  blocking,
<<<<<<< HEAD
  db::{
    comment::*,
    comment_view::*,
    community_view::*,
    moderator::*,
    post::*,
    site_view::*,
    user::*,
    user_mention::*,
    user_view::*,
    Crud,
    Likeable,
    ListingType,
    Saveable,
    SortType,
  },
  is_within_comment_char_limit,
  naive_now,
  remove_pii,
  remove_slurs,
  scrape_text_for_mentions,
  send_email,
  settings::Settings,
=======
>>>>>>> 0bea9a3d
  websocket::{
    server::{JoinCommunityRoom, SendComment},
    UserOperation,
    WebsocketInfo,
  },
  DbPool,
  LemmyError,
};
use lemmy_db::{
  comment::*,
  comment_view::*,
  community_view::*,
  moderator::*,
  naive_now,
  post::*,
  site_view::*,
  user::*,
  user_mention::*,
  user_view::*,
  Crud,
  Likeable,
  ListingType,
  Saveable,
  SortType,
};
use lemmy_utils::{
  make_apub_endpoint,
  remove_slurs,
  scrape_text_for_mentions,
  send_email,
  settings::Settings,
  EndpointType,
  MentionData,
};
use log::error;
use serde::{Deserialize, Serialize};
use std::str::FromStr;

#[derive(Serialize, Deserialize)]
pub struct CreateComment {
  content: String,
  parent_id: Option<i32>,
  edit_id: Option<i32>, // TODO this isn't used
  pub post_id: i32,
  auth: String,
}

#[derive(Serialize, Deserialize)]
pub struct EditComment {
  content: String,
  parent_id: Option<i32>, // TODO why are the parent_id, creator_id, post_id, etc fields required? They aren't going to change
  edit_id: i32,
  creator_id: i32,
  pub post_id: i32,
  removed: Option<bool>,
  deleted: Option<bool>,
  reason: Option<String>,
  read: Option<bool>,
  auth: String,
}

#[derive(Serialize, Deserialize)]
pub struct SaveComment {
  comment_id: i32,
  save: bool,
  auth: String,
}

#[derive(Serialize, Deserialize, Clone)]
pub struct CommentResponse {
  pub comment: CommentView,
  pub recipient_ids: Vec<i32>,
}

#[derive(Serialize, Deserialize)]
pub struct CreateCommentLike {
  comment_id: i32,
  pub post_id: i32,
  score: i16,
  auth: String,
}

#[derive(Serialize, Deserialize)]
pub struct GetComments {
  type_: String,
  sort: String,
  page: Option<i64>,
  limit: Option<i64>,
  pub community_id: Option<i32>,
  auth: Option<String>,
}

#[derive(Serialize, Deserialize)]
pub struct GetCommentsResponse {
  comments: Vec<CommentView>,
}

#[async_trait::async_trait(?Send)]
impl Perform for Oper<CreateComment> {
  type Response = CommentResponse;

  async fn perform(
    &self,
    pool: &DbPool,
    websocket_info: Option<WebsocketInfo>,
  ) -> Result<CommentResponse, LemmyError> {
    let data: &CreateComment = &self.data;

    let claims = match Claims::decode(&data.auth) {
      Ok(claims) => claims.claims,
      Err(_e) => return Err(APIError::err("not_logged_in").into()),
    };

    let user_id = claims.id;

    let content_slurs_removed = remove_slurs(&data.content.to_owned());
    let content_pii_removed = remove_pii(&content_slurs_removed);

    if !is_within_comment_char_limit(&data.content) {
        return Err(APIError::err("comment_too_long").into());
    }

    let comment_form = CommentForm {
      content: content_pii_removed,
      parent_id: data.parent_id.to_owned(),
      post_id: data.post_id,
      creator_id: user_id,
      removed: None,
      deleted: None,
      read: None,
      published: None,
      updated: None,
      ap_id: "http://fake.com".into(),
      local: true,
    };

    // Check for a community ban
    let post_id = data.post_id;
    let post = blocking(pool, move |conn| Post::read(conn, post_id)).await??;

    let community_id = post.community_id;
    let is_banned =
      move |conn: &'_ _| CommunityUserBanView::get(conn, user_id, community_id).is_ok();
    if blocking(pool, is_banned).await? {
      return Err(APIError::err("community_ban").into());
    }

    // Check for a site ban
    let user = blocking(pool, move |conn| User_::read(&conn, user_id)).await??;
    if user.banned {
      return Err(APIError::err("site_ban").into());
    }

    let comment_form2 = comment_form.clone();
    let inserted_comment =
      match blocking(pool, move |conn| Comment::create(&conn, &comment_form2)).await? {
        Ok(comment) => comment,
        Err(_e) => return Err(APIError::err("couldnt_create_comment").into()),
      };

    let inserted_comment_id = inserted_comment.id;
    let updated_comment: Comment = match blocking(pool, move |conn| {
      let apub_id =
        make_apub_endpoint(EndpointType::Comment, &inserted_comment_id.to_string()).to_string();
      Comment::update_ap_id(&conn, inserted_comment_id, apub_id)
    })
    .await?
    {
      Ok(comment) => comment,
      Err(_e) => return Err(APIError::err("couldnt_create_comment").into()),
    };

    updated_comment
      .send_create(&user, &self.client, pool)
      .await?;

    // Scan the comment for user mentions, add those rows
    let mentions = scrape_text_for_mentions(&comment_form.content);
    let recipient_ids =
      send_local_notifs(mentions, updated_comment.clone(), user.clone(), post, pool).await?;

    // You like your own comment by default
    let like_form = CommentLikeForm {
      comment_id: inserted_comment.id,
      post_id: data.post_id,
      user_id,
      score: 1,
    };

    let like = move |conn: &'_ _| CommentLike::like(&conn, &like_form);
    if blocking(pool, like).await?.is_err() {
      return Err(APIError::err("couldnt_like_comment").into());
    }

    updated_comment.send_like(&user, &self.client, pool).await?;

    let comment_view = blocking(pool, move |conn| {
      CommentView::read(&conn, inserted_comment.id, Some(user_id))
    })
    .await??;

    let mut res = CommentResponse {
      comment: comment_view,
      recipient_ids,
    };

    if let Some(ws) = websocket_info {
      ws.chatserver.do_send(SendComment {
        op: UserOperation::CreateComment,
        comment: res.clone(),
        my_id: ws.id,
      });

      // strip out the recipient_ids, so that
      // users don't get double notifs
      res.recipient_ids = Vec::new();
    }

    Ok(res)
  }
}

#[async_trait::async_trait(?Send)]
impl Perform for Oper<EditComment> {
  type Response = CommentResponse;

  async fn perform(
    &self,
    pool: &DbPool,
    websocket_info: Option<WebsocketInfo>,
  ) -> Result<CommentResponse, LemmyError> {
    let data: &EditComment = &self.data;

    let claims = match Claims::decode(&data.auth) {
      Ok(claims) => claims.claims,
      Err(_e) => return Err(APIError::err("not_logged_in").into()),
    };

    let user_id = claims.id;

    let user = blocking(pool, move |conn| User_::read(&conn, user_id)).await??;

    let edit_id = data.edit_id;
    let orig_comment =
      blocking(pool, move |conn| CommentView::read(&conn, edit_id, None)).await??;

    let mut editors: Vec<i32> = vec![orig_comment.creator_id];
    let mut moderators: Vec<i32> = vec![];

    let community_id = orig_comment.community_id;
    moderators.append(
      &mut blocking(pool, move |conn| {
        CommunityModeratorView::for_community(&conn, community_id)
          .map(|v| v.into_iter().map(|m| m.user_id).collect())
      })
      .await??,
    );
    moderators.append(
      &mut blocking(pool, move |conn| {
        UserView::admins(conn).map(|v| v.into_iter().map(|a| a.id).collect())
      })
      .await??,
    );

    editors.extend(&moderators);
    // You are allowed to mark the comment as read even if you're banned.
    if data.read.is_none() {
      // Verify its the creator or a mod, or an admin

      if !editors.contains(&user_id) {
        return Err(APIError::err("no_comment_edit_allowed").into());
      }

      // Check for a community ban
      let community_id = orig_comment.community_id;
      let is_banned =
        move |conn: &'_ _| CommunityUserBanView::get(conn, user_id, community_id).is_ok();
      if blocking(pool, is_banned).await? {
        return Err(APIError::err("community_ban").into());
      }

      // Check for a site ban
      if user.banned {
        return Err(APIError::err("site_ban").into());
      }
    } else {
      // check that user can mark as read
      let parent_id = orig_comment.parent_id;
      match parent_id {
        Some(pid) => {
          let parent_comment =
            blocking(pool, move |conn| CommentView::read(&conn, pid, None)).await??;
          if user_id != parent_comment.creator_id {
            return Err(APIError::err("no_comment_edit_allowed").into());
          }
        }
        None => {
          let parent_post_id = orig_comment.post_id;
          let parent_post = blocking(pool, move |conn| Post::read(conn, parent_post_id)).await??;
          if user_id != parent_post.creator_id {
            return Err(APIError::err("no_comment_edit_allowed").into());
          }
        }
      }
    }

    let content_slurs_removed = remove_slurs(&data.content.to_owned());
    let content_pii_removed = remove_pii(&content_slurs_removed);

    if !is_within_comment_char_limit(&data.content) {
        return Err(APIError::err("comment_too_long").into());
    }

    let edit_id = data.edit_id;
    let read_comment = blocking(pool, move |conn| Comment::read(conn, edit_id)).await??;

<<<<<<< HEAD
    let comment_form = CommentForm {
      content: content_pii_removed,
      parent_id: data.parent_id,
      post_id: data.post_id,
      creator_id: data.creator_id,
      removed: data.removed.to_owned(),
      deleted: data.deleted.to_owned(),
      read: data.read.to_owned(),
      published: None,
      updated: if data.read.is_some() {
        orig_comment.updated
=======
    let comment_form = {
      if data.read.is_none() {
        // the ban etc checks should been made and have passed
        // the comment can be properly edited
        let post_removed = if moderators.contains(&user_id) {
          data.removed
        } else {
          Some(read_comment.removed)
        };

        CommentForm {
          content: content_slurs_removed,
          parent_id: read_comment.parent_id,
          post_id: read_comment.post_id,
          creator_id: read_comment.creator_id,
          removed: post_removed.to_owned(),
          deleted: data.deleted.to_owned(),
          read: Some(read_comment.read),
          published: None,
          updated: Some(naive_now()),
          ap_id: read_comment.ap_id,
          local: read_comment.local,
        }
>>>>>>> 0bea9a3d
      } else {
        // the only field that can be updated it the read field
        CommentForm {
          content: read_comment.content,
          parent_id: read_comment.parent_id,
          post_id: read_comment.post_id,
          creator_id: read_comment.creator_id,
          removed: Some(read_comment.removed).to_owned(),
          deleted: Some(read_comment.deleted).to_owned(),
          read: data.read.to_owned(),
          published: None,
          updated: orig_comment.updated,
          ap_id: read_comment.ap_id,
          local: read_comment.local,
        }
      }
    };

    let edit_id = data.edit_id;
    let comment_form2 = comment_form.clone();
    let updated_comment = match blocking(pool, move |conn| {
      Comment::update(conn, edit_id, &comment_form2)
    })
    .await?
    {
      Ok(comment) => comment,
      Err(_e) => return Err(APIError::err("couldnt_update_comment").into()),
    };

    if data.read.is_none() {
      if let Some(deleted) = data.deleted.to_owned() {
        if deleted {
          updated_comment
            .send_delete(&user, &self.client, pool)
            .await?;
        } else {
          updated_comment
            .send_undo_delete(&user, &self.client, pool)
            .await?;
        }
      } else if let Some(removed) = data.removed.to_owned() {
        if moderators.contains(&user_id) {
          if removed {
            updated_comment
              .send_remove(&user, &self.client, pool)
              .await?;
          } else {
            updated_comment
              .send_undo_remove(&user, &self.client, pool)
              .await?;
          }
        }
      } else {
        updated_comment
          .send_update(&user, &self.client, pool)
          .await?;
      }

      // Mod tables
      if moderators.contains(&user_id) {
        if let Some(removed) = data.removed.to_owned() {
          let form = ModRemoveCommentForm {
            mod_user_id: user_id,
            comment_id: data.edit_id,
            removed: Some(removed),
            reason: data.reason.to_owned(),
          };
          blocking(pool, move |conn| ModRemoveComment::create(conn, &form)).await??;
        }
      }
    }

    let post_id = data.post_id;
    let post = blocking(pool, move |conn| Post::read(conn, post_id)).await??;

    let mentions = scrape_text_for_mentions(&comment_form.content);
    let recipient_ids = send_local_notifs(mentions, updated_comment, user, post, pool).await?;

    let edit_id = data.edit_id;
    let comment_view = blocking(pool, move |conn| {
      CommentView::read(conn, edit_id, Some(user_id))
    })
    .await??;

    let mut res = CommentResponse {
      comment: comment_view,
      recipient_ids,
    };

    if let Some(ws) = websocket_info {
      ws.chatserver.do_send(SendComment {
        op: UserOperation::EditComment,
        comment: res.clone(),
        my_id: ws.id,
      });

      // strip out the recipient_ids, so that
      // users don't get double notifs
      res.recipient_ids = Vec::new();
    }

    Ok(res)
  }
}

#[async_trait::async_trait(?Send)]
impl Perform for Oper<SaveComment> {
  type Response = CommentResponse;

  async fn perform(
    &self,
    pool: &DbPool,
    _websocket_info: Option<WebsocketInfo>,
  ) -> Result<CommentResponse, LemmyError> {
    let data: &SaveComment = &self.data;

    let claims = match Claims::decode(&data.auth) {
      Ok(claims) => claims.claims,
      Err(_e) => return Err(APIError::err("not_logged_in").into()),
    };

    let user_id = claims.id;

    let comment_saved_form = CommentSavedForm {
      comment_id: data.comment_id,
      user_id,
    };

    if data.save {
      let save_comment = move |conn: &'_ _| CommentSaved::save(conn, &comment_saved_form);
      if blocking(pool, save_comment).await?.is_err() {
        return Err(APIError::err("couldnt_save_comment").into());
      }
    } else {
      let unsave_comment = move |conn: &'_ _| CommentSaved::unsave(conn, &comment_saved_form);
      if blocking(pool, unsave_comment).await?.is_err() {
        return Err(APIError::err("couldnt_save_comment").into());
      }
    }

    let comment_id = data.comment_id;
    let comment_view = blocking(pool, move |conn| {
      CommentView::read(conn, comment_id, Some(user_id))
    })
    .await??;

    Ok(CommentResponse {
      comment: comment_view,
      recipient_ids: Vec::new(),
    })
  }
}

#[async_trait::async_trait(?Send)]
impl Perform for Oper<CreateCommentLike> {
  type Response = CommentResponse;

  async fn perform(
    &self,
    pool: &DbPool,
    websocket_info: Option<WebsocketInfo>,
  ) -> Result<CommentResponse, LemmyError> {
    let data: &CreateCommentLike = &self.data;

    let claims = match Claims::decode(&data.auth) {
      Ok(claims) => claims.claims,
      Err(_e) => return Err(APIError::err("not_logged_in").into()),
    };

    let user_id = claims.id;

    let mut recipient_ids = Vec::new();

    // Don't do a downvote if site has downvotes disabled
    if data.score == -1 {
      let site = blocking(pool, move |conn| SiteView::read(conn)).await??;
      if !site.enable_downvotes {
        return Err(APIError::err("downvotes_disabled").into());
      }
    }

    // Check for a community ban
    let post_id = data.post_id;
    let post = blocking(pool, move |conn| Post::read(conn, post_id)).await??;
    let community_id = post.community_id;
    let is_banned =
      move |conn: &'_ _| CommunityUserBanView::get(conn, user_id, community_id).is_ok();
    if blocking(pool, is_banned).await? {
      return Err(APIError::err("community_ban").into());
    }

    // Check for a site ban
    let user = blocking(pool, move |conn| User_::read(conn, user_id)).await??;
    if user.banned {
      return Err(APIError::err("site_ban").into());
    }

    let comment_id = data.comment_id;
    let comment = blocking(pool, move |conn| Comment::read(conn, comment_id)).await??;

    // Add to recipient ids
    match comment.parent_id {
      Some(parent_id) => {
        let parent_comment = blocking(pool, move |conn| Comment::read(conn, parent_id)).await??;
        if parent_comment.creator_id != user_id {
          let parent_user = blocking(pool, move |conn| {
            User_::read(conn, parent_comment.creator_id)
          })
          .await??;
          recipient_ids.push(parent_user.id);
        }
      }
      None => {
        recipient_ids.push(post.creator_id);
      }
    }

    let like_form = CommentLikeForm {
      comment_id: data.comment_id,
      post_id: data.post_id,
      user_id,
      score: data.score,
    };

    // Remove any likes first
    let like_form2 = like_form.clone();
    blocking(pool, move |conn| CommentLike::remove(conn, &like_form2)).await??;

    // Only add the like if the score isnt 0
    let do_add = like_form.score != 0 && (like_form.score == 1 || like_form.score == -1);
    if do_add {
      let like_form2 = like_form.clone();
      let like = move |conn: &'_ _| CommentLike::like(conn, &like_form2);
      if blocking(pool, like).await?.is_err() {
        return Err(APIError::err("couldnt_like_comment").into());
      }

      if like_form.score == 1 {
        comment.send_like(&user, &self.client, pool).await?;
      } else if like_form.score == -1 {
        comment.send_dislike(&user, &self.client, pool).await?;
      }
    } else {
      comment.send_undo_like(&user, &self.client, pool).await?;
    }

    // Have to refetch the comment to get the current state
    let comment_id = data.comment_id;
    let liked_comment = blocking(pool, move |conn| {
      CommentView::read(conn, comment_id, Some(user_id))
    })
    .await??;

    let mut res = CommentResponse {
      comment: liked_comment,
      recipient_ids,
    };

    if let Some(ws) = websocket_info {
      ws.chatserver.do_send(SendComment {
        op: UserOperation::CreateCommentLike,
        comment: res.clone(),
        my_id: ws.id,
      });

      // strip out the recipient_ids, so that
      // users don't get double notifs
      res.recipient_ids = Vec::new();
    }

    Ok(res)
  }
}

#[async_trait::async_trait(?Send)]
impl Perform for Oper<GetComments> {
  type Response = GetCommentsResponse;

  async fn perform(
    &self,
    pool: &DbPool,
    websocket_info: Option<WebsocketInfo>,
  ) -> Result<GetCommentsResponse, LemmyError> {
    let data: &GetComments = &self.data;

    let user_claims: Option<Claims> = match &data.auth {
      Some(auth) => match Claims::decode(&auth) {
        Ok(claims) => Some(claims.claims),
        Err(_e) => None,
      },
      None => None,
    };

    let user_id = match &user_claims {
      Some(claims) => Some(claims.id),
      None => None,
    };

    let type_ = ListingType::from_str(&data.type_)?;
    let sort = SortType::from_str(&data.sort)?;

    let community_id = data.community_id;
    let page = data.page;
    let limit = data.limit;
    let comments = blocking(pool, move |conn| {
      CommentQueryBuilder::create(conn)
        .listing_type(type_)
        .sort(&sort)
        .for_community_id(community_id)
        .my_user_id(user_id)
        .page(page)
        .limit(limit)
        .list()
    })
    .await?;
    let comments = match comments {
      Ok(comments) => comments,
      Err(_) => return Err(APIError::err("couldnt_get_comments").into()),
    };

    if let Some(ws) = websocket_info {
      // You don't need to join the specific community room, bc this is already handled by
      // GetCommunity
      if data.community_id.is_none() {
        if let Some(id) = ws.id {
          // 0 is the "all" community
          ws.chatserver.do_send(JoinCommunityRoom {
            community_id: 0,
            id,
          });
        }
      }
    }

    Ok(GetCommentsResponse { comments })
  }
}

pub async fn send_local_notifs(
  mentions: Vec<MentionData>,
  comment: Comment,
  user: User_,
  post: Post,
  pool: &DbPool,
) -> Result<Vec<i32>, LemmyError> {
  let ids = blocking(pool, move |conn| {
    do_send_local_notifs(conn, &mentions, &comment, &user, &post)
  })
  .await?;

  Ok(ids)
}

fn do_send_local_notifs(
  conn: &diesel::PgConnection,
  mentions: &[MentionData],
  comment: &Comment,
  user: &User_,
  post: &Post,
) -> Vec<i32> {
  let mut recipient_ids = Vec::new();
  let hostname = &format!("https://{}", Settings::get().hostname);

  // Send the local mentions
  for mention in mentions
    .iter()
    .filter(|m| m.is_local() && m.name.ne(&user.name))
    .collect::<Vec<&MentionData>>()
  {
    if let Ok(mention_user) = User_::read_from_name(&conn, &mention.name) {
      // TODO
      // At some point, make it so you can't tag the parent creator either
      // This can cause two notifications, one for reply and the other for mention
      recipient_ids.push(mention_user.id);

      let user_mention_form = UserMentionForm {
        recipient_id: mention_user.id,
        comment_id: comment.id,
        read: None,
      };

      // Allow this to fail softly, since comment edits might re-update or replace it
      // Let the uniqueness handle this fail
      match UserMention::create(&conn, &user_mention_form) {
        Ok(_mention) => (),
        Err(_e) => error!("{}", &_e),
      };

      // Send an email to those users that have notifications on
      if mention_user.send_notifications_to_email {
        if let Some(mention_email) = mention_user.email {
          let subject = &format!("{} - Mentioned by {}", Settings::get().hostname, user.name,);
          let html = &format!(
            "<h1>User Mention</h1><br><div>{} - {}</div><br><a href={}/inbox>inbox</a>",
            user.name, comment.content, hostname
          );
          match send_email(subject, &mention_email, &mention_user.name, html) {
            Ok(_o) => _o,
            Err(e) => error!("{}", e),
          };
        }
      }
    }
  }

  // Send notifs to the parent commenter / poster
  match comment.parent_id {
    Some(parent_id) => {
      if let Ok(parent_comment) = Comment::read(&conn, parent_id) {
        if parent_comment.creator_id != user.id {
          if let Ok(parent_user) = User_::read(&conn, parent_comment.creator_id) {
            recipient_ids.push(parent_user.id);

            if parent_user.send_notifications_to_email {
              if let Some(comment_reply_email) = parent_user.email {
                let subject = &format!("{} - Reply from {}", Settings::get().hostname, user.name,);
                let html = &format!(
                  "<h1>Comment Reply</h1><br><div>{} - {}</div><br><a href={}/inbox>inbox</a>",
                  user.name, comment.content, hostname
                );
                match send_email(subject, &comment_reply_email, &parent_user.name, html) {
                  Ok(_o) => _o,
                  Err(e) => error!("{}", e),
                };
              }
            }
          }
        }
      }
    }
    // Its a post
    None => {
      if post.creator_id != user.id {
        if let Ok(parent_user) = User_::read(&conn, post.creator_id) {
          recipient_ids.push(parent_user.id);

          if parent_user.send_notifications_to_email {
            if let Some(post_reply_email) = parent_user.email {
              let subject = &format!("{} - Reply from {}", Settings::get().hostname, user.name,);
              let html = &format!(
                "<h1>Post Reply</h1><br><div>{} - {}</div><br><a href={}/inbox>inbox</a>",
                user.name, comment.content, hostname
              );
              match send_email(subject, &post_reply_email, &parent_user.name, html) {
                Ok(_o) => _o,
                Err(e) => error!("{}", e),
              };
            }
          }
        }
      }
    }
  };
  recipient_ids
}<|MERGE_RESOLUTION|>--- conflicted
+++ resolved
@@ -2,32 +2,6 @@
   api::{claims::Claims, APIError, Oper, Perform},
   apub::{ApubLikeableType, ApubObjectType},
   blocking,
-<<<<<<< HEAD
-  db::{
-    comment::*,
-    comment_view::*,
-    community_view::*,
-    moderator::*,
-    post::*,
-    site_view::*,
-    user::*,
-    user_mention::*,
-    user_view::*,
-    Crud,
-    Likeable,
-    ListingType,
-    Saveable,
-    SortType,
-  },
-  is_within_comment_char_limit,
-  naive_now,
-  remove_pii,
-  remove_slurs,
-  scrape_text_for_mentions,
-  send_email,
-  settings::Settings,
-=======
->>>>>>> 0bea9a3d
   websocket::{
     server::{JoinCommunityRoom, SendComment},
     UserOperation,
@@ -147,7 +121,7 @@
     let content_pii_removed = remove_pii(&content_slurs_removed);
 
     if !is_within_comment_char_limit(&data.content) {
-        return Err(APIError::err("comment_too_long").into());
+      return Err(APIError::err("comment_too_long").into());
     }
 
     let comment_form = CommentForm {
@@ -338,25 +312,12 @@
     let content_pii_removed = remove_pii(&content_slurs_removed);
 
     if !is_within_comment_char_limit(&data.content) {
-        return Err(APIError::err("comment_too_long").into());
+      return Err(APIError::err("comment_too_long").into());
     }
 
     let edit_id = data.edit_id;
     let read_comment = blocking(pool, move |conn| Comment::read(conn, edit_id)).await??;
 
-<<<<<<< HEAD
-    let comment_form = CommentForm {
-      content: content_pii_removed,
-      parent_id: data.parent_id,
-      post_id: data.post_id,
-      creator_id: data.creator_id,
-      removed: data.removed.to_owned(),
-      deleted: data.deleted.to_owned(),
-      read: data.read.to_owned(),
-      published: None,
-      updated: if data.read.is_some() {
-        orig_comment.updated
-=======
     let comment_form = {
       if data.read.is_none() {
         // the ban etc checks should been made and have passed
@@ -380,7 +341,6 @@
           ap_id: read_comment.ap_id,
           local: read_comment.local,
         }
->>>>>>> 0bea9a3d
       } else {
         // the only field that can be updated it the read field
         CommentForm {
