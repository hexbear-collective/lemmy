--- conflicted
+++ resolved
@@ -2,35 +2,24 @@
   api::{claims::Claims, APIError, Oper, Perform},
   apub::{ApubLikeableType, ApubObjectType},
   blocking,
-<<<<<<< HEAD
-  db::{
-    comment::*, comment_view::*, community_settings::*, community_view::*, moderator::*, post::*,
-    post_view::*, site_view::*, user::*, user_mention::*, user_view::*, Crud, Likeable,
-    ListingType, Saveable, SortType,
-  },
-  is_within_comment_char_limit, naive_now, num_md_images, remove_pii, remove_slurs,
-  scrape_text_for_mentions, send_email,
-  settings::Settings,
-=======
   is_within_comment_char_limit,
->>>>>>> a57ee662
   websocket::{
     server::{JoinCommunityRoom, SendComment},
-    UserOperation, WebsocketInfo,
+    UserOperation,
+    WebsocketInfo,
   },
-<<<<<<< HEAD
-  DbPool, LemmyError, MentionData,
-=======
   DbPool,
   LemmyError,
 };
 use lemmy_db::{
   comment::*,
   comment_view::*,
+  community_settings::*,
   community_view::*,
   moderator::*,
   naive_now,
   post::*,
+  post_view::*,
   site_view::*,
   user::*,
   user_mention::*,
@@ -43,6 +32,7 @@
 };
 use lemmy_utils::{
   make_apub_endpoint,
+  num_md_images,
   remove_pii,
   remove_slurs,
   scrape_text_for_mentions,
@@ -50,7 +40,6 @@
   settings::Settings,
   EndpointType,
   MentionData,
->>>>>>> a57ee662
 };
 use log::error;
 use serde::{Deserialize, Serialize};
@@ -361,7 +350,6 @@
 
     if !is_within_comment_char_limit(&data.content) {
       return Err(APIError::err("comment_too_long").into());
-<<<<<<< HEAD
     }
 
     let community_id = orig_community_id;
@@ -379,8 +367,6 @@
     let num_images: i32 = num_md_images(&content_pii_removed);
     if !privileged && settings.comment_images < num_images {
       return Err(APIError::err("community_too_many_images").into());
-=======
->>>>>>> a57ee662
     }
 
     let edit_id = data.edit_id;
