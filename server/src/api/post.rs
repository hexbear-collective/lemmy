use crate::{
  api::{claims::Claims, APIError, Oper, Perform},
  apub::{ApubLikeableType, ApubObjectType},
  blocking,
<<<<<<< HEAD
  fetch_iframely_and_pictrs_data,
  is_within_post_body_char_limit,
  is_within_post_title_char_limit,
=======
  db::{
    comment_view::*, community_view::*, moderator::*, post::*, post_view::*, site::*, site_view::*,
    user::*, user_view::*, Crud, Likeable, ListingType, Saveable, SortType,
  },
  fetch_iframely_and_pictrs_data, is_within_post_body_char_limit, is_within_post_title_char_limit,
  naive_now, pii_check, pii_vec_to_str, slur_check, slurs_vec_to_str,
>>>>>>> 1364d1e3
  websocket::{
    server::{JoinCommunityRoom, JoinPostRoom, SendPost},
    UserOperation, WebsocketInfo,
  },
  DbPool, LemmyError,
};
use lemmy_db::{
  comment_view::*,
  community_view::*,
  moderator::*,
  naive_now,
  post::*,
  post_view::*,
  site::*,
  site_view::*,
  user::*,
  user_view::*,
  Crud,
  Likeable,
  ListingType,
  Saveable,
  SortType,
};
use lemmy_utils::{
  is_valid_post_title,
  make_apub_endpoint,
  pii_check,
  pii_vec_to_str,
  slur_check,
  slurs_vec_to_str,
  EndpointType,
};
use serde::{Deserialize, Serialize};
use std::str::FromStr;
use url::Url;

#[derive(Serialize, Deserialize, Debug)]
pub struct CreatePost {
  name: String,
  url: Option<String>,
  body: Option<String>,
  nsfw: bool,
  pub community_id: i32,
  auth: String,
}

#[derive(Serialize, Deserialize, Clone)]
pub struct PostResponse {
  pub post: PostView,
}

#[derive(Serialize, Deserialize)]
pub struct GetPost {
  pub id: i32,
  auth: Option<String>,
}

#[derive(Serialize, Deserialize)]
pub struct GetPostResponse {
  post: PostView,
  comments: Vec<CommentView>,
  community: CommunityView,
  moderators: Vec<CommunityModeratorView>,
  admins: Vec<UserView>,
  pub online: usize,
}

#[derive(Serialize, Deserialize, Debug)]
pub struct GetPosts {
  type_: String,
  sort: String,
  page: Option<i64>,
  limit: Option<i64>,
  pub community_id: Option<i32>,
  pub community_name: Option<String>,
  auth: Option<String>,
}

#[derive(Serialize, Deserialize, Debug)]
pub struct GetPostsResponse {
  pub posts: Vec<PostView>,
}

#[derive(Serialize, Deserialize)]
pub struct CreatePostLike {
  post_id: i32,
  score: i16,
  auth: String,
}

#[derive(Serialize, Deserialize)]
pub struct EditPost {
  pub edit_id: i32,
  creator_id: i32,
  community_id: i32,
  name: String,
  url: Option<String>,
  body: Option<String>,
  removed: Option<bool>,
  deleted: Option<bool>,
  nsfw: bool,
  locked: Option<bool>,
  stickied: Option<bool>,
  reason: Option<String>,
  auth: String,
}

#[derive(Serialize, Deserialize)]
pub struct SavePost {
  post_id: i32,
  save: bool,
  auth: String,
}

#[async_trait::async_trait(?Send)]
impl Perform for Oper<CreatePost> {
  type Response = PostResponse;

  async fn perform(
    &self,
    pool: &DbPool,
    websocket_info: Option<WebsocketInfo>,
  ) -> Result<PostResponse, LemmyError> {
    let data: &CreatePost = &self.data;

    let claims = match Claims::decode(&data.auth) {
      Ok(claims) => claims.claims,
      Err(_e) => return Err(APIError::err("not_logged_in").into()),
    };

    if let Err(slurs) = slur_check(&data.name) {
      return Err(APIError::err(&slurs_vec_to_str(slurs)).into());
    }

    if let Err(pii) = pii_check(&data.name) {
      return Err(APIError::err(&pii_vec_to_str(pii)).into());
    }

    if let Some(body) = &data.body {
      if let Err(slurs) = slur_check(body) {
        return Err(APIError::err(&slurs_vec_to_str(slurs)).into());
      }
    }

    if let Some(body) = &data.body {
      if let Err(pii) = pii_check(body) {
        return Err(APIError::err(&pii_vec_to_str(pii)).into());
      }
    }

    if !is_within_post_title_char_limit(&data.name) {
      return Err(APIError::err("post_title_too_long").into());
    }

    if let Some(body) = &data.body {
      if !is_within_post_body_char_limit(body) {
        return Err(APIError::err("post_body_too_long").into());
      }
<<<<<<< HEAD
    }

    if !is_valid_post_title(&data.name) {
      return Err(APIError::err("invalid_post_title").into());
=======
>>>>>>> 1364d1e3
    }

    let user_id = claims.id;

    // Check for a community ban
    let community_id = data.community_id;
    let is_banned =
      move |conn: &'_ _| CommunityUserBanView::get(conn, user_id, community_id).is_ok();
    if blocking(pool, is_banned).await? {
      return Err(APIError::err("community_ban").into());
    }

    // Check for a site ban
    let user = blocking(pool, move |conn| User_::read(conn, user_id)).await??;
    if user.banned {
      return Err(APIError::err("site_ban").into());
    }

    if data.url.is_some() {
      match Url::parse(data.url.as_ref().unwrap()) {
        Ok(_t) => (),
        Err(_e) => return Err(APIError::err("invalid_url").into()),
      }
    }

    // Fetch Iframely and pictrs cached image
    let (iframely_title, iframely_description, iframely_html, pictrs_thumbnail) =
      fetch_iframely_and_pictrs_data(&self.client, data.url.to_owned()).await;

    let post_form = PostForm {
      name: data.name.trim().to_owned(),
      url: data.url.to_owned(),
      body: data.body.to_owned(),
      community_id: data.community_id,
      creator_id: user_id,
      removed: None,
      deleted: None,
      nsfw: data.nsfw,
      locked: None,
      stickied: None,
      updated: None,
      embed_title: iframely_title,
      embed_description: iframely_description,
      embed_html: iframely_html,
      thumbnail_url: pictrs_thumbnail,
      ap_id: "http://fake.com".into(),
      local: true,
      published: None,
    };

    let inserted_post = match blocking(pool, move |conn| Post::create(conn, &post_form)).await? {
      Ok(post) => post,
      Err(e) => {
        let err_type = if e.to_string() == "value too long for type character varying(200)" {
          "post_title_too_long"
        } else {
          "couldnt_create_post"
        };

        return Err(APIError::err(err_type).into());
      }
    };

    let inserted_post_id = inserted_post.id;
    let updated_post = match blocking(pool, move |conn| {
      let apub_id =
        make_apub_endpoint(EndpointType::Post, &inserted_post_id.to_string()).to_string();
      Post::update_ap_id(conn, inserted_post_id, apub_id)
    })
    .await?
    {
      Ok(post) => post,
      Err(_e) => return Err(APIError::err("couldnt_create_post").into()),
    };

    updated_post.send_create(&user, &self.client, pool).await?;

    // They like their own post by default
    let like_form = PostLikeForm {
      post_id: inserted_post.id,
      user_id,
      score: 1,
    };

    let like = move |conn: &'_ _| PostLike::like(conn, &like_form);
    if blocking(pool, like).await?.is_err() {
      return Err(APIError::err("couldnt_like_post").into());
    }

    updated_post.send_like(&user, &self.client, pool).await?;

    // Refetch the view
    let inserted_post_id = inserted_post.id;
    let post_view = match blocking(pool, move |conn| {
      PostView::read(conn, inserted_post_id, Some(user_id))
    })
    .await?
    {
      Ok(post) => post,
      Err(_e) => return Err(APIError::err("couldnt_find_post").into()),
    };

    let res = PostResponse { post: post_view };

    if let Some(ws) = websocket_info {
      ws.chatserver.do_send(SendPost {
        op: UserOperation::CreatePost,
        post: res.clone(),
        my_id: ws.id,
      });
    }

    Ok(res)
  }
}

#[async_trait::async_trait(?Send)]
impl Perform for Oper<GetPost> {
  type Response = GetPostResponse;

  async fn perform(
    &self,
    pool: &DbPool,
    websocket_info: Option<WebsocketInfo>,
  ) -> Result<GetPostResponse, LemmyError> {
    let data: &GetPost = &self.data;

    let user_id: Option<i32> = match &data.auth {
      Some(auth) => match Claims::decode(&auth) {
        Ok(claims) => {
          let user_id = claims.claims.id;
          Some(user_id)
        }
        Err(_e) => None,
      },
      None => None,
    };

    let id = data.id;
    let post_view = match blocking(pool, move |conn| PostView::read(conn, id, user_id)).await? {
      Ok(post) => post,
      Err(_e) => return Err(APIError::err("couldnt_find_post").into()),
    };

    let id = data.id;
    let comments = blocking(pool, move |conn| {
      CommentQueryBuilder::create(conn)
        .for_post_id(id)
        .my_user_id(user_id)
        .limit(9999)
        .list()
    })
    .await??;

    let community_id = post_view.community_id;
    let community = blocking(pool, move |conn| {
      CommunityView::read(conn, community_id, user_id)
    })
    .await??;

    let community_id = post_view.community_id;
    let moderators = blocking(pool, move |conn| {
      CommunityModeratorView::for_community(conn, community_id)
    })
    .await??;

    let site_creator_id =
      blocking(pool, move |conn| Site::read(conn, 1).map(|s| s.creator_id)).await??;

    let mut admins = blocking(pool, move |conn| UserView::admins(conn)).await??;
    let creator_index = admins.iter().position(|r| r.id == site_creator_id).unwrap();
    let creator_user = admins.remove(creator_index);
    admins.insert(0, creator_user);

    let online = if let Some(ws) = websocket_info {
      if let Some(id) = ws.id {
        ws.chatserver.do_send(JoinPostRoom {
          post_id: data.id,
          id,
        });
      }

      // TODO
      1
    // let fut = async {
    //   ws.chatserver.send(GetPostUsersOnline {post_id: data.id}).await.unwrap()
    // };
    // Runtime::new().unwrap().block_on(fut)
    } else {
      0
    };

    // Return the jwt
    Ok(GetPostResponse {
      post: post_view,
      comments,
      community,
      moderators,
      admins,
      online,
    })
  }
}

#[async_trait::async_trait(?Send)]
impl Perform for Oper<GetPosts> {
  type Response = GetPostsResponse;

  async fn perform(
    &self,
    pool: &DbPool,
    websocket_info: Option<WebsocketInfo>,
  ) -> Result<GetPostsResponse, LemmyError> {
    let data: &GetPosts = &self.data;

    let user_claims: Option<Claims> = match &data.auth {
      Some(auth) => match Claims::decode(&auth) {
        Ok(claims) => Some(claims.claims),
        Err(_e) => None,
      },
      None => None,
    };

    let user_id = match &user_claims {
      Some(claims) => Some(claims.id),
      None => None,
    };

    let show_nsfw = match &user_claims {
      Some(claims) => claims.show_nsfw,
      None => false,
    };
    let page = data.page;
    let type_ = ListingType::from_str(&data.type_)?;
    let sort = SortType::from_str(&data.sort)?;
    let limit = data.limit;
    let community_id = data.community_id;
    let community_name = data.community_name.to_owned();
    let posts = match blocking(pool, move |conn| {
      PostQueryBuilder::create(conn)
        .listing_type(type_)
        .sort(&sort)
        .show_nsfw(show_nsfw)
        .for_community_id(community_id)
        .for_community_name(community_name)
        .my_user_id(user_id)
        .page(page)
        .limit(limit)
        .list()
    })
    .await?
    {
      Ok(posts) => posts,
      Err(_e) => return Err(APIError::err("couldnt_get_posts").into()),
    };

    if let Some(ws) = websocket_info {
      // You don't need to join the specific community room, bc this is already handled by
      // GetCommunity
      if data.community_id.is_none() {
        if let Some(id) = ws.id {
          // 0 is the "all" community
          ws.chatserver.do_send(JoinCommunityRoom {
            community_id: 0,
            id,
          });
        }
      }
    }

    Ok(GetPostsResponse { posts })
  }
}

#[async_trait::async_trait(?Send)]
impl Perform for Oper<CreatePostLike> {
  type Response = PostResponse;

  async fn perform(
    &self,
    pool: &DbPool,
    websocket_info: Option<WebsocketInfo>,
  ) -> Result<PostResponse, LemmyError> {
    let data: &CreatePostLike = &self.data;

    let claims = match Claims::decode(&data.auth) {
      Ok(claims) => claims.claims,
      Err(_e) => return Err(APIError::err("not_logged_in").into()),
    };

    let user_id = claims.id;

    // Don't do a downvote if site has downvotes disabled
    if data.score == -1 {
      let site = blocking(pool, move |conn| SiteView::read(conn)).await??;
      if !site.enable_downvotes {
        return Err(APIError::err("downvotes_disabled").into());
      }
    }

    // Check for a community ban
    let post_id = data.post_id;
    let post = blocking(pool, move |conn| Post::read(conn, post_id)).await??;

    let community_id = post.community_id;
    let is_banned =
      move |conn: &'_ _| CommunityUserBanView::get(conn, user_id, community_id).is_ok();
    if blocking(pool, is_banned).await? {
      return Err(APIError::err("community_ban").into());
    }

    // Check for a site ban
    let user = blocking(pool, move |conn| User_::read(conn, user_id)).await??;
    if user.banned {
      return Err(APIError::err("site_ban").into());
    }

    let like_form = PostLikeForm {
      post_id: data.post_id,
      user_id,
      score: data.score,
    };

    // Remove any likes first
    let like_form2 = like_form.clone();
    blocking(pool, move |conn| PostLike::remove(conn, &like_form2)).await??;

    // Only add the like if the score isnt 0
    let do_add = like_form.score != 0 && (like_form.score == 1 || like_form.score == -1);
    if do_add {
      let like_form2 = like_form.clone();
      let like = move |conn: &'_ _| PostLike::like(conn, &like_form2);
      if blocking(pool, like).await?.is_err() {
        return Err(APIError::err("couldnt_like_post").into());
      }

      if like_form.score == 1 {
        post.send_like(&user, &self.client, pool).await?;
      } else if like_form.score == -1 {
        post.send_dislike(&user, &self.client, pool).await?;
      }
    } else {
      post.send_undo_like(&user, &self.client, pool).await?;
    }

    let post_id = data.post_id;
    let post_view = match blocking(pool, move |conn| {
      PostView::read(conn, post_id, Some(user_id))
    })
    .await?
    {
      Ok(post) => post,
      Err(_e) => return Err(APIError::err("couldnt_find_post").into()),
    };

    let res = PostResponse { post: post_view };

    if let Some(ws) = websocket_info {
      ws.chatserver.do_send(SendPost {
        op: UserOperation::CreatePostLike,
        post: res.clone(),
        my_id: ws.id,
      });
    }

    Ok(res)
  }
}

#[async_trait::async_trait(?Send)]
impl Perform for Oper<EditPost> {
  type Response = PostResponse;

  async fn perform(
    &self,
    pool: &DbPool,
    websocket_info: Option<WebsocketInfo>,
  ) -> Result<PostResponse, LemmyError> {
    let data: &EditPost = &self.data;

    if let Err(slurs) = slur_check(&data.name) {
      return Err(APIError::err(&slurs_vec_to_str(slurs)).into());
    }

    if let Err(pii) = pii_check(&data.name) {
      return Err(APIError::err(&pii_vec_to_str(pii)).into());
    }

    if let Some(body) = &data.body {
      if let Err(slurs) = slur_check(body) {
        return Err(APIError::err(&slurs_vec_to_str(slurs)).into());
      }
    }

    if let Some(body) = &data.body {
      if let Err(pii) = pii_check(body) {
        return Err(APIError::err(&pii_vec_to_str(pii)).into());
      }
    }

    if !is_valid_post_title(&data.name) {
      return Err(APIError::err("invalid_post_title").into());
    }

    let claims = match Claims::decode(&data.auth) {
      Ok(claims) => claims.claims,
      Err(_e) => return Err(APIError::err("not_logged_in").into()),
    };

    if let Some(body) = &data.body {
      if !is_within_post_body_char_limit(body) {
        return Err(APIError::err("post_body_too_long").into());
      }
    }

    let user_id = claims.id;

    let edit_id = data.edit_id;
    let read_post = blocking(pool, move |conn| Post::read(conn, edit_id)).await??;

    // Verify its the creator or a mod or admin
    let community_id = read_post.community_id;
    let mut editors: Vec<i32> = vec![read_post.creator_id];
    let mut moderators: Vec<i32> = vec![];

    moderators.append(
      &mut blocking(pool, move |conn| {
        CommunityModeratorView::for_community(conn, community_id)
          .map(|v| v.into_iter().map(|m| m.user_id).collect())
      })
      .await??,
    );
    moderators.append(
      &mut blocking(pool, move |conn| {
        UserView::admins(conn).map(|v| v.into_iter().map(|a| a.id).collect())
      })
      .await??,
    );

    editors.extend(&moderators);

    if !editors.contains(&user_id) {
      return Err(APIError::err("no_post_edit_allowed").into());
    }

    // Check for a community ban
    let community_id = read_post.community_id;
    let is_banned =
      move |conn: &'_ _| CommunityUserBanView::get(conn, user_id, community_id).is_ok();
    if blocking(pool, is_banned).await? {
      return Err(APIError::err("community_ban").into());
    }

    // Check for a site ban
    let user = blocking(pool, move |conn| User_::read(conn, user_id)).await??;
    if user.banned {
      return Err(APIError::err("site_ban").into());
    }

    // Fetch Iframely and Pictrs cached image
    let (iframely_title, iframely_description, iframely_html, pictrs_thumbnail) =
      fetch_iframely_and_pictrs_data(&self.client, data.url.to_owned()).await;

    let post_form = {
      // only modify some properties if they are a moderator
      if moderators.contains(&user_id) {
        PostForm {
          name: data.name.trim().to_owned(),
          url: data.url.to_owned(),
          body: data.body.to_owned(),
          creator_id: read_post.creator_id.to_owned(),
          community_id: read_post.community_id,
          removed: data.removed.to_owned(),
          deleted: data.deleted.to_owned(),
          nsfw: data.nsfw,
          locked: data.locked.to_owned(),
          stickied: data.stickied.to_owned(),
          updated: Some(naive_now()),
          embed_title: iframely_title,
          embed_description: iframely_description,
          embed_html: iframely_html,
          thumbnail_url: pictrs_thumbnail,
          ap_id: read_post.ap_id,
          local: read_post.local,
          published: None,
        }
      } else {
        PostForm {
          name: read_post.name.trim().to_owned(),
          url: data.url.to_owned(),
          body: data.body.to_owned(),
          creator_id: read_post.creator_id.to_owned(),
          community_id: read_post.community_id,
          removed: Some(read_post.removed),
          deleted: data.deleted.to_owned(),
          nsfw: data.nsfw,
          locked: Some(read_post.locked),
          stickied: Some(read_post.stickied),
          updated: Some(naive_now()),
          embed_title: iframely_title,
          embed_description: iframely_description,
          embed_html: iframely_html,
          thumbnail_url: pictrs_thumbnail,
          ap_id: read_post.ap_id,
          local: read_post.local,
          published: None,
        }
      }
    };

    let edit_id = data.edit_id;
    let res = blocking(pool, move |conn| Post::update(conn, edit_id, &post_form)).await?;
    let updated_post: Post = match res {
      Ok(post) => post,
      Err(e) => {
        let err_type = if e.to_string() == "value too long for type character varying(200)" {
          "post_title_too_long"
        } else {
          "couldnt_update_post"
        };

        return Err(APIError::err(err_type).into());
      }
    };

    if moderators.contains(&user_id) {
      // Mod tables
      if let Some(removed) = data.removed.to_owned() {
        let form = ModRemovePostForm {
          mod_user_id: user_id,
          post_id: data.edit_id,
          removed: Some(removed),
          reason: data.reason.to_owned(),
        };
        blocking(pool, move |conn| ModRemovePost::create(conn, &form)).await??;
      }

      if let Some(locked) = data.locked.to_owned() {
        let form = ModLockPostForm {
          mod_user_id: user_id,
          post_id: data.edit_id,
          locked: Some(locked),
        };
        blocking(pool, move |conn| ModLockPost::create(conn, &form)).await??;
      }

      if let Some(stickied) = data.stickied.to_owned() {
        let form = ModStickyPostForm {
          mod_user_id: user_id,
          post_id: data.edit_id,
          stickied: Some(stickied),
        };
        blocking(pool, move |conn| ModStickyPost::create(conn, &form)).await??;
      }
    }

    if let Some(deleted) = data.deleted.to_owned() {
      if deleted {
        updated_post.send_delete(&user, &self.client, pool).await?;
      } else {
        updated_post
          .send_undo_delete(&user, &self.client, pool)
          .await?;
      }
    } else if let Some(removed) = data.removed.to_owned() {
      if moderators.contains(&user_id) {
        if removed {
          updated_post.send_remove(&user, &self.client, pool).await?;
        } else {
          updated_post
            .send_undo_remove(&user, &self.client, pool)
            .await?;
        }
      }
    } else {
      updated_post.send_update(&user, &self.client, pool).await?;
    }

    let edit_id = data.edit_id;
    let post_view = blocking(pool, move |conn| {
      PostView::read(conn, edit_id, Some(user_id))
    })
    .await??;

    let res = PostResponse { post: post_view };

    if let Some(ws) = websocket_info {
      ws.chatserver.do_send(SendPost {
        op: UserOperation::EditPost,
        post: res.clone(),
        my_id: ws.id,
      });
    }

    Ok(res)
  }
}

#[async_trait::async_trait(?Send)]
impl Perform for Oper<SavePost> {
  type Response = PostResponse;

  async fn perform(
    &self,
    pool: &DbPool,
    _websocket_info: Option<WebsocketInfo>,
  ) -> Result<PostResponse, LemmyError> {
    let data: &SavePost = &self.data;

    let claims = match Claims::decode(&data.auth) {
      Ok(claims) => claims.claims,
      Err(_e) => return Err(APIError::err("not_logged_in").into()),
    };

    let user_id = claims.id;

    let post_saved_form = PostSavedForm {
      post_id: data.post_id,
      user_id,
    };

    if data.save {
      let save = move |conn: &'_ _| PostSaved::save(conn, &post_saved_form);
      if blocking(pool, save).await?.is_err() {
        return Err(APIError::err("couldnt_save_post").into());
      }
    } else {
      let unsave = move |conn: &'_ _| PostSaved::unsave(conn, &post_saved_form);
      if blocking(pool, unsave).await?.is_err() {
        return Err(APIError::err("couldnt_save_post").into());
      }
    }

    let post_id = data.post_id;
    let post_view = blocking(pool, move |conn| {
      PostView::read(conn, post_id, Some(user_id))
    })
    .await??;

    Ok(PostResponse { post: post_view })
  }
}<|MERGE_RESOLUTION|>--- conflicted
+++ resolved
@@ -1,19 +1,8 @@
 use crate::{
   api::{claims::Claims, APIError, Oper, Perform},
   apub::{ApubLikeableType, ApubObjectType},
-  blocking,
-<<<<<<< HEAD
-  fetch_iframely_and_pictrs_data,
-  is_within_post_body_char_limit,
+  blocking, fetch_iframely_and_pictrs_data, is_within_post_body_char_limit,
   is_within_post_title_char_limit,
-=======
-  db::{
-    comment_view::*, community_view::*, moderator::*, post::*, post_view::*, site::*, site_view::*,
-    user::*, user_view::*, Crud, Likeable, ListingType, Saveable, SortType,
-  },
-  fetch_iframely_and_pictrs_data, is_within_post_body_char_limit, is_within_post_title_char_limit,
-  naive_now, pii_check, pii_vec_to_str, slur_check, slurs_vec_to_str,
->>>>>>> 1364d1e3
   websocket::{
     server::{JoinCommunityRoom, JoinPostRoom, SendPost},
     UserOperation, WebsocketInfo,
@@ -21,29 +10,11 @@
   DbPool, LemmyError,
 };
 use lemmy_db::{
-  comment_view::*,
-  community_view::*,
-  moderator::*,
-  naive_now,
-  post::*,
-  post_view::*,
-  site::*,
-  site_view::*,
-  user::*,
-  user_view::*,
-  Crud,
-  Likeable,
-  ListingType,
-  Saveable,
-  SortType,
+  comment_view::*, community_view::*, moderator::*, naive_now, post::*, post_view::*, site::*,
+  site_view::*, user::*, user_view::*, Crud, Likeable, ListingType, Saveable, SortType,
 };
 use lemmy_utils::{
-  is_valid_post_title,
-  make_apub_endpoint,
-  pii_check,
-  pii_vec_to_str,
-  slur_check,
-  slurs_vec_to_str,
+  is_valid_post_title, make_apub_endpoint, pii_check, pii_vec_to_str, slur_check, slurs_vec_to_str,
   EndpointType,
 };
 use serde::{Deserialize, Serialize};
@@ -172,13 +143,10 @@
       if !is_within_post_body_char_limit(body) {
         return Err(APIError::err("post_body_too_long").into());
       }
-<<<<<<< HEAD
     }
 
     if !is_valid_post_title(&data.name) {
       return Err(APIError::err("invalid_post_title").into());
-=======
->>>>>>> 1364d1e3
     }
 
     let user_id = claims.id;
