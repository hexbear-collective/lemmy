--- conflicted
+++ resolved
@@ -165,13 +165,8 @@
       return Err(APIError::err("site_ban").into());
     }
 
-<<<<<<< HEAD
-    if data.url.is_some() {
-      match Url::parse(data.url.as_ref().unwrap()) {
-=======
     if let Some(url) = data.url.as_ref() {
       match Url::parse(url) {
->>>>>>> 9b0d6942
         Ok(_t) => (),
         Err(_e) => return Err(APIError::err("invalid_url").into()),
       }
