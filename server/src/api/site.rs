--- conflicted
+++ resolved
@@ -5,17 +5,10 @@
   blocking,
   websocket::{
     server::{GetUsersOnline, SendAllMessage},
-<<<<<<< HEAD
-    UserOperation, WebsocketInfo,
-  },
-  DbPool, LemmyError,
-=======
     UserOperation,
     WebsocketInfo,
   },
-  DbPool,
-  LemmyError,
->>>>>>> 31e71df4
+  DbPool, LemmyError,
 };
 use lemmy_db::{
   category::*,
