use super::user::Register;
use crate::{
  api::{claims::Claims, APIError, Oper, Perform},
  apub::fetcher::search_by_apub_id,
  blocking,
<<<<<<< HEAD
  websocket::{server::SendAllMessage, UserOperation, WebsocketInfo},
=======
  websocket::{
    server::{GetUsersOnline, SendAllMessage},
    UserOperation, WebsocketInfo,
  },
>>>>>>> 34fa8f1e
  DbPool, LemmyError,
};
use lemmy_db::{
  category::*, comment_view::*, community_view::*, moderator::*, moderator_views::*, naive_now,
  post_view::*, site::*, site_view::*, user_view::*, Crud, SearchType, SortType,
};
use lemmy_utils::{settings::Settings, slur_check, slurs_vec_to_str};
use log::{debug, info};
use serde::{Deserialize, Serialize};
use std::str::FromStr;

#[derive(Serialize, Deserialize)]
pub struct ListCategories {}

#[derive(Serialize, Deserialize)]
pub struct ListCategoriesResponse {
  categories: Vec<Category>,
}

#[derive(Serialize, Deserialize, Debug)]
pub struct Search {
  q: String,
  type_: String,
  community_id: Option<i32>,
  sort: String,
  page: Option<i64>,
  limit: Option<i64>,
  auth: Option<String>,
}

#[derive(Serialize, Deserialize, Debug)]
pub struct SearchResponse {
  pub type_: String,
  pub comments: Vec<CommentView>,
  pub posts: Vec<PostView>,
  pub communities: Vec<CommunityView>,
  pub users: Vec<UserView>,
}

#[derive(Serialize, Deserialize)]
pub struct GetModlog {
  mod_user_id: Option<i32>,
  community_id: Option<i32>,
  page: Option<i64>,
  limit: Option<i64>,
  auth: Option<String>,
}

#[derive(Serialize, Deserialize)]
pub struct GetModlogResponse {
  removed_posts: Vec<ModRemovePostView>,
  locked_posts: Vec<ModLockPostView>,
  stickied_posts: Vec<ModStickyPostView>,
  removed_comments: Vec<ModRemoveCommentView>,
  removed_communities: Vec<ModRemoveCommunityView>,
  banned_from_community: Vec<ModBanFromCommunityView>,
  banned: Vec<ModBanView>,
  added_to_community: Vec<ModAddCommunityView>,
  added: Vec<ModAddView>,
}

#[derive(Serialize, Deserialize)]
pub struct CreateSite {
  pub name: String,
  pub description: Option<String>,
  pub enable_downvotes: bool,
  pub open_registration: bool,
  pub enable_nsfw: bool,
  pub auth: String,
}

#[derive(Serialize, Deserialize)]
pub struct EditSite {
  name: String,
  description: Option<String>,
  enable_downvotes: bool,
  open_registration: bool,
  enable_nsfw: bool,
  enable_create_communities: Option<bool>,
  auth: String,
}

#[derive(Serialize, Deserialize)]
pub struct GetSite {}

#[derive(Serialize, Deserialize, Clone)]
pub struct SiteResponse {
  site: SiteView,
}

#[derive(Serialize, Deserialize)]
pub struct GetSiteResponse {
  site: Option<SiteView>,
  admins: Vec<UserView>,
  banned: Vec<UserView>,
  pub online: usize,
}

#[derive(Serialize, Deserialize)]
pub struct TransferSite {
  user_id: i32,
  auth: String,
}

#[derive(Serialize, Deserialize)]
pub struct GetSiteConfig {
  auth: String,
}

#[derive(Serialize, Deserialize)]
pub struct GetSiteConfigResponse {
  config_hjson: String,
}

#[derive(Serialize, Deserialize)]
pub struct SaveSiteConfig {
  config_hjson: String,
  auth: String,
}

#[derive(Serialize, Deserialize, Clone)]
struct CommunityModerators {
  community: CommunityView,
  moderators: Vec<i32>,
}

#[derive(Serialize, Deserialize, Clone)]
pub struct GetSiteModerators {
  page: Option<i64>,
  limit: Option<i64>,
}

#[derive(Serialize, Deserialize, Clone)]
pub struct GetSiteModeratorsResponse {
  communities: Vec<CommunityModerators>,
}

#[async_trait::async_trait(?Send)]
impl Perform for Oper<ListCategories> {
  type Response = ListCategoriesResponse;

  async fn perform(
    &self,
    pool: &DbPool,
    _websocket_info: Option<WebsocketInfo>,
  ) -> Result<ListCategoriesResponse, LemmyError> {
    let _data: &ListCategories = &self.data;

    let categories = blocking(pool, move |conn| Category::list_all(conn)).await??;

    // Return the jwt
    Ok(ListCategoriesResponse { categories })
  }
}

#[async_trait::async_trait(?Send)]
impl Perform for Oper<GetModlog> {
  type Response = GetModlogResponse;

  async fn perform(
    &self,
    pool: &DbPool,
    _websocket_info: Option<WebsocketInfo>,
  ) -> Result<GetModlogResponse, LemmyError> {
    let data: &GetModlog = &self.data;

    let community_id = data.community_id;

    let anon_log: bool = match &data.auth {
      Some(auth) => match Claims::decode(&auth) {
        Ok(claims) => {
          let user_id = claims.claims.id;
          let mut log_viewers: Vec<i32> = vec![];
          if let Some(c_id) = community_id {
            log_viewers.append(
              &mut blocking(pool, move |conn| {
                CommunityModeratorView::for_community(conn, c_id)
                  .map(|v| v.into_iter().map(|m| m.user_id).collect())
              })
              .await??,
            );
          }

          log_viewers.append(
            &mut blocking(pool, move |conn| {
              UserView::admins(conn).map(|v| v.into_iter().map(|a| a.id).collect())
            })
            .await??,
          );

          !log_viewers.contains(&user_id)
        }
        Err(_e) => true,
      },
      None => true,
    };

    let mod_user_id = data.mod_user_id;
    let page = data.page;
    let limit = data.limit;
    let removed_posts = blocking(pool, move |conn| {
      ModRemovePostView::list(conn, community_id, mod_user_id, page, limit, anon_log)
    })
    .await??;

    let locked_posts = blocking(pool, move |conn| {
      ModLockPostView::list(conn, community_id, mod_user_id, page, limit, anon_log)
    })
    .await??;

    let stickied_posts = blocking(pool, move |conn| {
      ModStickyPostView::list(conn, community_id, mod_user_id, page, limit, anon_log)
    })
    .await??;

    let removed_comments = blocking(pool, move |conn| {
      ModRemoveCommentView::list(conn, community_id, mod_user_id, page, limit, anon_log)
    })
    .await??;

    let banned_from_community = blocking(pool, move |conn| {
      ModBanFromCommunityView::list(conn, community_id, mod_user_id, page, limit, anon_log)
    })
    .await??;

    let added_to_community = blocking(pool, move |conn| {
      ModAddCommunityView::list(conn, community_id, mod_user_id, page, limit, anon_log)
    })
    .await??;

    // These arrays are only for the full modlog, when a community isn't given
    let (removed_communities, banned, added) = if data.community_id.is_none() {
      blocking(pool, move |conn| {
        Ok((
          ModRemoveCommunityView::list(conn, mod_user_id, page, limit, anon_log)?,
          ModBanView::list(conn, mod_user_id, page, limit, anon_log)?,
          ModAddView::list(conn, mod_user_id, page, limit, anon_log)?,
        )) as Result<_, LemmyError>
      })
      .await??
    } else {
      (Vec::new(), Vec::new(), Vec::new())
    };

    // Return the jwt
    Ok(GetModlogResponse {
      removed_posts,
      locked_posts,
      stickied_posts,
      removed_comments,
      removed_communities,
      banned_from_community,
      banned,
      added_to_community,
      added,
    })
  }
}

#[async_trait::async_trait(?Send)]
impl Perform for Oper<CreateSite> {
  type Response = SiteResponse;

  async fn perform(
    &self,
    pool: &DbPool,
    _websocket_info: Option<WebsocketInfo>,
  ) -> Result<SiteResponse, LemmyError> {
    let data: &CreateSite = &self.data;

    let claims = match Claims::decode(&data.auth) {
      Ok(claims) => claims.claims,
      Err(_e) => return Err(APIError::err("not_logged_in").into()),
    };

    if let Err(slurs) = slur_check(&data.name) {
      return Err(APIError::err(&slurs_vec_to_str(slurs)).into());
    }

    if let Some(description) = &data.description {
      if let Err(slurs) = slur_check(description) {
        return Err(APIError::err(&slurs_vec_to_str(slurs)).into());
      }
    }

    let user_id = claims.id;

    // Make sure user is an admin
    let user = blocking(pool, move |conn| UserView::read(conn, user_id)).await??;
    if !user.admin {
      return Err(APIError::err("not_an_admin").into());
    }

    let site_form = SiteForm {
      name: data.name.to_owned(),
      description: data.description.to_owned(),
      creator_id: user_id,
      enable_downvotes: data.enable_downvotes,
      open_registration: data.open_registration,
      enable_nsfw: data.enable_nsfw,
      enable_create_communities: true,
      updated: None,
    };

    let create_site = move |conn: &'_ _| Site::create(conn, &site_form);
    if blocking(pool, create_site).await?.is_err() {
      return Err(APIError::err("site_already_exists").into());
    }

    let site_view = blocking(pool, move |conn| SiteView::read(conn)).await??;

    Ok(SiteResponse { site: site_view })
  }
}

#[async_trait::async_trait(?Send)]
impl Perform for Oper<EditSite> {
  type Response = SiteResponse;
  async fn perform(
    &self,
    pool: &DbPool,
    websocket_info: Option<WebsocketInfo>,
  ) -> Result<SiteResponse, LemmyError> {
    let data: &EditSite = &self.data;

    let claims = match Claims::decode(&data.auth) {
      Ok(claims) => claims.claims,
      Err(_e) => return Err(APIError::err("not_logged_in").into()),
    };

    if let Err(slurs) = slur_check(&data.name) {
      return Err(APIError::err(&slurs_vec_to_str(slurs)).into());
    }

    if let Some(description) = &data.description {
      if let Err(slurs) = slur_check(description) {
        return Err(APIError::err(&slurs_vec_to_str(slurs)).into());
      }
    }

    let user_id = claims.id;

    // Make sure user is an admin
    let user = blocking(pool, move |conn| UserView::read(conn, user_id)).await??;
    if !user.admin {
      return Err(APIError::err("not_an_admin").into());
    }

    let found_site = blocking(pool, move |conn| Site::read(conn, 1)).await??;

    let site_form = SiteForm {
      name: data.name.to_owned(),
      description: data.description.to_owned(),
      creator_id: found_site.creator_id,
      updated: Some(naive_now()),
      enable_downvotes: data.enable_downvotes,
      open_registration: data.open_registration,
      enable_nsfw: data.enable_nsfw,
      enable_create_communities: data
        .enable_create_communities
        .unwrap_or(found_site.enable_create_communities),
    };

    let update_site = move |conn: &'_ _| Site::update(conn, 1, &site_form);
    if blocking(pool, update_site).await?.is_err() {
      return Err(APIError::err("couldnt_update_site").into());
    }

    let site_view = blocking(pool, move |conn| SiteView::read(conn)).await??;

    let res = SiteResponse { site: site_view };

    if let Some(ws) = websocket_info {
      ws.chatserver.do_send(SendAllMessage {
        op: UserOperation::EditSite,
        response: res.clone(),
        my_id: ws.id,
      });
    }

    Ok(res)
  }
}

#[async_trait::async_trait(?Send)]
impl Perform for Oper<GetSite> {
  type Response = GetSiteResponse;

  async fn perform(
    &self,
    pool: &DbPool,
    websocket_info: Option<WebsocketInfo>,
  ) -> Result<GetSiteResponse, LemmyError> {
    let _data: &GetSite = &self.data;

    // TODO refactor this a little
    let res = blocking(pool, move |conn| Site::read(conn, 1)).await?;
    let site_view = if res.is_ok() {
      Some(blocking(pool, move |conn| SiteView::read(conn)).await??)
    } else if let Some(setup) = Settings::get().setup.as_ref() {
      let register = Register {
        username: setup.admin_username.to_owned(),
        email: setup.admin_email.to_owned(),
        password: setup.admin_password.to_owned(),
        password_verify: setup.admin_password.to_owned(),
        admin: true,
        show_nsfw: true,
        captcha_id: "".to_string(),
        pronouns: None,
      };
      let login_response = Oper::new(register, self.client.clone())
        .perform(pool, websocket_info.clone())
        .await?;
      info!("Admin {} created", setup.admin_username);

      let create_site = CreateSite {
        name: setup.site_name.to_owned(),
        description: None,
        enable_downvotes: true,
        open_registration: true,
        enable_nsfw: true,
        auth: login_response.jwt,
      };
      Oper::new(create_site, self.client.clone())
        .perform(pool, websocket_info.clone())
        .await?;
      info!("Site {} created", setup.site_name);
      Some(blocking(pool, move |conn| SiteView::read(conn)).await??)
    } else {
      None
    };

    let mut admins = blocking(pool, move |conn| UserView::admins(conn)).await??;

    // Make sure the site creator is the top admin
    if let Some(site_view) = site_view.to_owned() {
      let site_creator_id = site_view.creator_id;
      // TODO investigate why this is sometimes coming back null
      // Maybe user_.admin isn't being set to true?
      if let Some(creator_index) = admins.iter().position(|r| r.id == site_creator_id) {
        let creator_user = admins.remove(creator_index);
        admins.insert(0, creator_user);
      }
    }

    let banned = blocking(pool, move |conn| UserView::banned(conn)).await??;

    let online = if let Some(ws) = websocket_info {
      use std::time::Duration;
      match ws
        .chatserver
        .send(GetUsersOnline)
        .timeout(Duration::from_millis(10))
        .await
      {
        Ok(count) => count,
        Err(_e) => {
          debug!("could not fetch online count");
          1
        }
      }
    } else {
      0
    };

    Ok(GetSiteResponse {
      site: site_view,
      admins,
      banned,
      online,
    })
  }
}

#[async_trait::async_trait(?Send)]
impl Perform for Oper<Search> {
  type Response = SearchResponse;

  async fn perform(
    &self,
    pool: &DbPool,
    _websocket_info: Option<WebsocketInfo>,
  ) -> Result<SearchResponse, LemmyError> {
    let data: &Search = &self.data;

    dbg!(&data);

    match search_by_apub_id(&data.q, &self.client, pool).await {
      Ok(r) => return Ok(r),
      Err(e) => debug!("Failed to resolve search query as activitypub ID: {}", e),
    }

    let user_id: Option<i32> = match &data.auth {
      Some(auth) => match Claims::decode(&auth) {
        Ok(claims) => {
          let user_id = claims.claims.id;
          Some(user_id)
        }
        Err(_e) => None,
      },
      None => None,
    };

    let type_ = SearchType::from_str(&data.type_)?;

    let mut posts = Vec::new();
    let mut comments = Vec::new();
    let mut communities = Vec::new();
    let mut users = Vec::new();

    // TODO no clean / non-nsfw searching rn

    let q = data.q.to_owned();
    let page = data.page;
    let limit = data.limit;
    let sort = SortType::from_str(&data.sort)?;
    let community_id = data.community_id;
    match type_ {
      SearchType::Posts => {
        posts = blocking(pool, move |conn| {
          PostQueryBuilder::create(conn)
            .sort(&sort)
            .show_nsfw(true)
            .for_community_id(community_id)
            .search_term(q)
            .my_user_id(user_id)
            .page(page)
            .limit(limit)
            .list()
        })
        .await??;
      }
      SearchType::Comments => {
        comments = blocking(pool, move |conn| {
          CommentQueryBuilder::create(&conn)
            .sort(&sort)
            .search_term(q)
            .my_user_id(user_id)
            .page(page)
            .limit(limit)
            .list()
        })
        .await??;
      }
      SearchType::Communities => {
        communities = blocking(pool, move |conn| {
          CommunityQueryBuilder::create(conn)
            .sort(&sort)
            .search_term(q)
            .page(page)
            .limit(limit)
            .list()
        })
        .await??;
      }
      SearchType::Users => {
        users = blocking(pool, move |conn| {
          UserQueryBuilder::create(conn)
            .sort(&sort)
            .search_term(q)
            .page(page)
            .limit(limit)
            .list()
        })
        .await??;
      }
      SearchType::All => {
        posts = blocking(pool, move |conn| {
          PostQueryBuilder::create(conn)
            .sort(&sort)
            .show_nsfw(true)
            .for_community_id(community_id)
            .search_term(q)
            .my_user_id(user_id)
            .page(page)
            .limit(limit)
            .list()
        })
        .await??;

        let q = data.q.to_owned();
        let sort = SortType::from_str(&data.sort)?;

        comments = blocking(pool, move |conn| {
          CommentQueryBuilder::create(conn)
            .sort(&sort)
            .search_term(q)
            .my_user_id(user_id)
            .page(page)
            .limit(limit)
            .list()
        })
        .await??;

        let q = data.q.to_owned();
        let sort = SortType::from_str(&data.sort)?;

        communities = blocking(pool, move |conn| {
          CommunityQueryBuilder::create(conn)
            .sort(&sort)
            .search_term(q)
            .page(page)
            .limit(limit)
            .list()
        })
        .await??;

        let q = data.q.to_owned();
        let sort = SortType::from_str(&data.sort)?;

        users = blocking(pool, move |conn| {
          UserQueryBuilder::create(conn)
            .sort(&sort)
            .search_term(q)
            .page(page)
            .limit(limit)
            .list()
        })
        .await??;
      }
      SearchType::Url => {
        posts = blocking(pool, move |conn| {
          PostQueryBuilder::create(conn)
            .sort(&sort)
            .show_nsfw(true)
            .for_community_id(community_id)
            .url_search(q)
            .page(page)
            .limit(limit)
            .list()
        })
        .await??;
      }
    };

    // Return the jwt
    Ok(SearchResponse {
      type_: data.type_.to_owned(),
      comments,
      posts,
      communities,
      users,
    })
  }
}

#[async_trait::async_trait(?Send)]
impl Perform for Oper<TransferSite> {
  type Response = GetSiteResponse;

  async fn perform(
    &self,
    pool: &DbPool,
    _websocket_info: Option<WebsocketInfo>,
  ) -> Result<GetSiteResponse, LemmyError> {
    let data: &TransferSite = &self.data;

    let claims = match Claims::decode(&data.auth) {
      Ok(claims) => claims.claims,
      Err(_e) => return Err(APIError::err("not_logged_in").into()),
    };

    let user_id = claims.id;

    let read_site = blocking(pool, move |conn| Site::read(conn, 1)).await??;

    // Make sure user is the creator
    if read_site.creator_id != user_id {
      return Err(APIError::err("not_an_admin").into());
    }

    let site_form = SiteForm {
      name: read_site.name,
      description: read_site.description,
      creator_id: data.user_id,
      updated: Some(naive_now()),
      enable_downvotes: read_site.enable_downvotes,
      open_registration: read_site.open_registration,
      enable_nsfw: read_site.enable_nsfw,
      enable_create_communities: read_site.enable_create_communities,
    };

    let update_site = move |conn: &'_ _| Site::update(conn, 1, &site_form);
    if blocking(pool, update_site).await?.is_err() {
      return Err(APIError::err("couldnt_update_site").into());
    };

    // Mod tables
    let form = ModAddForm {
      mod_user_id: user_id,
      other_user_id: data.user_id,
      removed: Some(false),
    };

    blocking(pool, move |conn| ModAdd::create(conn, &form)).await??;

    let site_view = blocking(pool, move |conn| SiteView::read(conn)).await??;

    let mut admins = blocking(pool, move |conn| UserView::admins(conn)).await??;
    let creator_index = admins
      .iter()
      .position(|r| r.id == site_view.creator_id)
      .unwrap();
    let creator_user = admins.remove(creator_index);
    admins.insert(0, creator_user);

    let banned = blocking(pool, move |conn| UserView::banned(conn)).await??;

    Ok(GetSiteResponse {
      site: Some(site_view),
      admins,
      banned,
      online: 0,
    })
  }
}

#[async_trait::async_trait(?Send)]
impl Perform for Oper<GetSiteConfig> {
  type Response = GetSiteConfigResponse;

  async fn perform(
    &self,
    pool: &DbPool,
    _websocket_info: Option<WebsocketInfo>,
  ) -> Result<GetSiteConfigResponse, LemmyError> {
    let data: &GetSiteConfig = &self.data;

    let claims = match Claims::decode(&data.auth) {
      Ok(claims) => claims.claims,
      Err(_e) => return Err(APIError::err("not_logged_in").into()),
    };

    let user_id = claims.id;

    // Only let admins read this
    let admins = blocking(pool, move |conn| UserView::admins(conn)).await??;
    let admin_ids: Vec<i32> = admins.into_iter().map(|m| m.id).collect();

    if !admin_ids.contains(&user_id) {
      return Err(APIError::err("not_an_admin").into());
    }

    let config_hjson = Settings::read_config_file()?;

    Ok(GetSiteConfigResponse { config_hjson })
  }
}

#[async_trait::async_trait(?Send)]
impl Perform for Oper<SaveSiteConfig> {
  type Response = GetSiteConfigResponse;

  async fn perform(
    &self,
    pool: &DbPool,
    _websocket_info: Option<WebsocketInfo>,
  ) -> Result<GetSiteConfigResponse, LemmyError> {
    let data: &SaveSiteConfig = &self.data;

    let claims = match Claims::decode(&data.auth) {
      Ok(claims) => claims.claims,
      Err(_e) => return Err(APIError::err("not_logged_in").into()),
    };

    let user_id = claims.id;

    // Only let admins read this
    let admins = blocking(pool, move |conn| UserView::admins(conn)).await??;
    let admin_ids: Vec<i32> = admins.into_iter().map(|m| m.id).collect();

    if !admin_ids.contains(&user_id) {
      return Err(APIError::err("not_an_admin").into());
    }

    // Make sure docker doesn't have :ro at the end of the volume, so its not a read-only filesystem
    let config_hjson = match Settings::save_config_file(&data.config_hjson) {
      Ok(config_hjson) => config_hjson,
      Err(_e) => return Err(APIError::err("couldnt_update_site").into()),
    };

    Ok(GetSiteConfigResponse { config_hjson })
  }
}

#[async_trait::async_trait(?Send)]
impl Perform for Oper<GetSiteModerators> {
  type Response = GetSiteModeratorsResponse;
  async fn perform(
    &self,
    pool: &DbPool,
    _websocket_info: Option<WebsocketInfo>,
  ) -> Result<GetSiteModeratorsResponse, LemmyError> {
    let data: &GetSiteModerators = &self.data;
    let page = data.page;
    let limit = data.limit;

    let communities = blocking(pool, move |conn| {
      CommunityQueryBuilder::create(conn)
        .page(page)
        .limit(limit)
        .list()
    })
    .await??;

    let mut community_mods: Vec<CommunityModerators> = Vec::with_capacity(communities.len());
    for c in communities {
      let id = c.id;
      let mod_view = blocking(pool, move |conn| {
        CommunityModeratorView::for_community(conn, id)
      })
      .await??;
      community_mods.push(CommunityModerators {
        community: c,
        moderators: mod_view.iter().map(|cmv| cmv.user_id).collect(),
      });
    }

    Ok(GetSiteModeratorsResponse {
      communities: community_mods,
    })
  }
}<|MERGE_RESOLUTION|>--- conflicted
+++ resolved
@@ -3,14 +3,10 @@
   api::{claims::Claims, APIError, Oper, Perform},
   apub::fetcher::search_by_apub_id,
   blocking,
-<<<<<<< HEAD
-  websocket::{server::SendAllMessage, UserOperation, WebsocketInfo},
-=======
   websocket::{
     server::{GetUsersOnline, SendAllMessage},
     UserOperation, WebsocketInfo,
   },
->>>>>>> 34fa8f1e
   DbPool, LemmyError,
 };
 use lemmy_db::{
