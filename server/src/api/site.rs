--- conflicted
+++ resolved
@@ -3,19 +3,28 @@
   api::{claims::Claims, APIError, Oper, Perform},
   apub::fetcher::search_by_apub_id,
   blocking,
-<<<<<<< HEAD
-  websocket::{server::SendAllMessage, UserOperation, WebsocketInfo},
-=======
   websocket::{
     server::{GetUsersOnline, SendAllMessage},
-    UserOperation, WebsocketInfo,
+    UserOperation,
+    WebsocketInfo,
   },
->>>>>>> f1e67e76
-  DbPool, LemmyError,
+  DbPool,
+  LemmyError,
 };
 use lemmy_db::{
-  category::*, comment_view::*, community_view::*, moderator::*, moderator_views::*, naive_now,
-  post_view::*, site::*, site_view::*, user_view::*, Crud, SearchType, SortType,
+  category::*,
+  comment_view::*,
+  community_view::*,
+  moderator::*,
+  moderator_views::*,
+  naive_now,
+  post_view::*,
+  site::*,
+  site_view::*,
+  user_view::*,
+  Crud,
+  SearchType,
+  SortType,
 };
 use lemmy_utils::{settings::Settings, slur_check, slurs_vec_to_str};
 use log::{debug, info};
