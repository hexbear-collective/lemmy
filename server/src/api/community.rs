use crate::{
  api::{
    check_slurs,
    check_slurs_opt,
    get_user_from_jwt,
    get_user_from_jwt_opt,
    is_admin,
    is_mod_or_admin,
    Perform,
  },
  apub::ActorType,
  blocking,
  websocket::{
<<<<<<< HEAD
    messages::{GetCommunityUsersOnline, JoinCommunityRoom, SendCommunityRoomMessage},
    UserOperation,
=======
    server::{GetCommunityUsersOnline, JoinCommunityRoom, SendCommunityRoomMessage},
    UserOperation, WebsocketInfo,
>>>>>>> 0191cf1c
  },
  LemmyContext,
};
use actix_web::web::Data;
use anyhow::Context;
use lemmy_api_structs::{community::*, APIError};
use lemmy_db::{
<<<<<<< HEAD
  comment::Comment,
  comment_view::CommentQueryBuilder,
  community::*,
  community_settings::*,
  community_view::*,
  diesel_option_overwrite,
  moderator::*,
  naive_now,
  post::Post,
  site::*,
  user_view::*,
  Bannable,
  Crud,
  Followable,
  Joinable,
  SortType,
};
use lemmy_utils::{
  generate_actor_keypair,
  is_valid_community_name,
  location_info,
  make_apub_endpoint,
  naive_from_unix,
  ConnectionId,
=======
  community_settings::{CommunitySettings, CommunitySettingsForm},
  diesel_option_overwrite, naive_now, Bannable, Crud, Followable, Joinable, SortType,
};
use lemmy_utils::{
  generate_actor_keypair, is_valid_community_name, make_apub_endpoint, naive_from_unix,
>>>>>>> 0191cf1c
  EndpointType,
  LemmyError,
};
use std::str::FromStr;
use std::time::Duration;

#[async_trait::async_trait(?Send)]
impl Perform for GetCommunity {
  type Response = GetCommunityResponse;

  async fn perform(
    &self,
    context: &Data<LemmyContext>,
    websocket_id: Option<ConnectionId>,
  ) -> Result<GetCommunityResponse, LemmyError> {
    let data: &GetCommunity = &self;
    let user = get_user_from_jwt_opt(&data.auth, context.pool()).await?;
    let user_id = user.map(|u| u.id);

    let name = data.name.to_owned().unwrap_or_else(|| "main".to_string());
    let community = match data.id {
      Some(id) => blocking(context.pool(), move |conn| Community::read(conn, id)).await??,
      None => match blocking(context.pool(), move |conn| {
        Community::read_from_name(conn, &name)
      })
      .await?
      {
        Ok(community) => community,
        Err(_e) => return Err(APIError::err("couldnt_find_community").into()),
      },
    };

    let community_id = community.id;
    let community_view = match blocking(context.pool(), move |conn| {
      CommunityView::read(conn, community_id, user_id)
    })
    .await?
    {
      Ok(community) => community,
      Err(_e) => return Err(APIError::err("couldnt_find_community").into()),
    };

    let community_id = community.id;
    let moderators: Vec<CommunityModeratorView> = match blocking(context.pool(), move |conn| {
      CommunityModeratorView::for_community(conn, community_id)
    })
    .await?
    {
      Ok(moderators) => moderators,
      Err(_e) => return Err(APIError::err("couldnt_find_community").into()),
    };

    let admins = blocking(context.pool(), move |conn| UserView::admins(conn)).await??;
    let sitemods = blocking(context.pool(), move |conn| UserView::sitemods(conn)).await??;

        if let Some(id) = websocket_id {
      context
        .chat_server()
        .do_send(JoinCommunityRoom { community_id, id });
    }

    let online = context
      .chat_server()
      .send(GetCommunityUsersOnline { community_id })
      .timeout(Duration::from_millis(10))
      .await
      .unwrap_or(1);

    let res = GetCommunityResponse {
      community: community_view,
      moderators,
      admins,
      sitemods,
      online,
    };

    // Return the jwt
    Ok(res)
  }
}

#[async_trait::async_trait(?Send)]
impl Perform for CreateCommunity {
  type Response = CommunityResponse;

  async fn perform(
    &self,
    context: &Data<LemmyContext>,
    _websocket_id: Option<ConnectionId>,
  ) -> Result<CommunityResponse, LemmyError> {
    let data: &CreateCommunity = &self;
    let user = get_user_from_jwt(&data.auth, context.pool()).await?;
    let nsfw_override = NSFW_CATEGORY_IDS.contains(&data.category_id);

    check_slurs(&data.name)?;
    check_slurs(&data.title)?;
    check_slurs_opt(&data.description)?;

    if !is_valid_community_name(&data.name) {
      return Err(APIError::err("invalid_community_name").into());
    }

    let user_id = user.id;

    // Check if site settings allow for communities to be created...
    let site: Site = blocking(context.pool(), move |conn| Site::read(conn, 1)).await??;
    if !site.enable_create_communities {
      // ...but let admins/sitemods create them anyway
      if is_admin(context.pool(), user_id).await.is_err() {
        return Err(APIError::err("create_community_disabled").into());
      }
    }

    // Double check for duplicate community actor_ids
    let actor_id = make_apub_endpoint(EndpointType::Community, &data.name).to_string();
    let actor_id_cloned = actor_id.to_owned();
    let community_dupe = blocking(context.pool(), move |conn| {
      Community::read_from_actor_id(conn, &actor_id_cloned)
    })
    .await?;
    if community_dupe.is_ok() {
      return Err(APIError::err("community_already_exists").into());
    }

    // When you create a community, make sure the user becomes a moderator and a follower
    let keypair = generate_actor_keypair()?;

    let community_form = CommunityForm {
      name: data.name.to_owned(),
      title: data.title.to_owned(),
      description: data.description.to_owned(),
      icon: Some(data.icon.to_owned()),
      banner: Some(data.banner.to_owned()),
      category_id: data.category_id,
      creator_id: user.id,
      removed: None,
      deleted: None,
      nsfw: data.nsfw || nsfw_override,
      updated: None,
      actor_id: Some(actor_id),
      local: true,
      private_key: Some(keypair.private_key),
      public_key: Some(keypair.public_key),
      last_refreshed_at: None,
      published: None,
    };

    let inserted_community = match blocking(context.pool(), move |conn| {
      Community::create(conn, &community_form)
    })
    .await?
    {
      Ok(community) => community,
      Err(_e) => return Err(APIError::err("community_already_exists").into()),
    };

    // Initialize community settings
    let community_id = inserted_community.id;
    let community_settings_form = CommunitySettingsForm {
      id: community_id,
      read_only: false,
      private: false,
      post_links: true,
      comment_images: 1,
      allow_as_default: true,
    };

    let _inserted_settings = blocking(context.pool(), move |conn| {
      CommunitySettings::create(conn, &community_settings_form)
    })
    .await??;

    let community_moderator_form = CommunityModeratorForm {
      community_id: inserted_community.id,
      user_id: user.id,
    };

    let join = move |conn: &'_ _| CommunityModerator::join(conn, &community_moderator_form);
    if blocking(context.pool(), join).await?.is_err() {
      return Err(APIError::err("community_moderator_already_exists").into());
    }

    let community_follower_form = CommunityFollowerForm {
      community_id: inserted_community.id,
      user_id: user.id,
    };

    let follow = move |conn: &'_ _| CommunityFollower::follow(conn, &community_follower_form);
    if blocking(context.pool(), follow).await?.is_err() {
      return Err(APIError::err("community_follower_already_exists").into());
    }

    let user_id = user.id;
    let community_view = blocking(context.pool(), move |conn| {
      CommunityView::read(conn, inserted_community.id, Some(user_id))
    })
    .await??;

    Ok(CommunityResponse {
      community: community_view,
    })
  }
}

#[async_trait::async_trait(?Send)]
impl Perform for EditCommunity {
  type Response = CommunityResponse;

  async fn perform(
    &self,
    context: &Data<LemmyContext>,
    websocket_id: Option<ConnectionId>,
  ) -> Result<CommunityResponse, LemmyError> {
    let data: &EditCommunity = &self;
    let user = get_user_from_jwt(&data.auth, context.pool()).await?;

    let nsfw_override = NSFW_CATEGORY_IDS.contains(&data.category_id);

    check_slurs(&data.title)?;
    check_slurs_opt(&data.description)?;

    // Verify it's a mod or admin
    is_mod_or_admin(context.pool(), user.id, data.edit_id).await?;

    let edit_id = data.edit_id;
    let read_community =
      blocking(context.pool(), move |conn| Community::read(conn, edit_id)).await??;

    let icon = diesel_option_overwrite(&data.icon);
    let banner = diesel_option_overwrite(&data.banner);

    let icon = diesel_option_overwrite(&data.icon);
    let banner = diesel_option_overwrite(&data.banner);

    let community_form = CommunityForm {
      name: read_community.name,
      title: data.title.to_owned(),
      description: data.description.to_owned(),
      icon,
      banner,
      category_id: data.category_id.to_owned(),
      creator_id: read_community.creator_id,
      removed: Some(read_community.removed),
      deleted: Some(read_community.deleted),
      nsfw: data.nsfw || nsfw_override,
      updated: Some(naive_now()),
      actor_id: Some(read_community.actor_id),
      local: read_community.local,
      private_key: read_community.private_key,
      public_key: read_community.public_key,
      last_refreshed_at: None,
      published: None,
    };

    let edit_id = data.edit_id;
    match blocking(context.pool(), move |conn| {
      Community::update(conn, edit_id, &community_form)
    })
    .await?
    {
      Ok(community) => community,
      Err(_e) => return Err(APIError::err("couldnt_update_community").into()),
    };

    // TODO there needs to be some kind of an apub update
    // process for communities and users

    let edit_id = data.edit_id;
    let user_id = user.id;
    let community_view = blocking(context.pool(), move |conn| {
      CommunityView::read(conn, edit_id, Some(user_id))
    })
    .await??;

    let res = CommunityResponse {
      community: community_view,
    };

    send_community_websocket(&res, context, websocket_id, UserOperation::EditCommunity);

    Ok(res)
  }
}

#[async_trait::async_trait(?Send)]
impl Perform for DeleteCommunity {
  type Response = CommunityResponse;

  async fn perform(
    &self,
    context: &Data<LemmyContext>,
    websocket_id: Option<ConnectionId>,
  ) -> Result<CommunityResponse, LemmyError> {
    let data: &DeleteCommunity = &self;
    let user = get_user_from_jwt(&data.auth, context.pool()).await?;

    // Verify its the creator (only a creator can delete the community)
    let edit_id = data.edit_id;
    let read_community =
      blocking(context.pool(), move |conn| Community::read(conn, edit_id)).await??;
    if read_community.creator_id != user.id {
      return Err(APIError::err("no_community_edit_allowed").into());
    }

    // Do the delete
    let edit_id = data.edit_id;
    let deleted = data.deleted;
    let updated_community = match blocking(context.pool(), move |conn| {
      Community::update_deleted(conn, edit_id, deleted)
    })
    .await?
    {
      Ok(community) => community,
      Err(_e) => return Err(APIError::err("couldnt_update_community").into()),
    };

    // Send apub messages
    if deleted {
      updated_community.send_delete(&user, context).await?;
    } else {
      updated_community.send_undo_delete(&user, context).await?;
    }

    let edit_id = data.edit_id;
    let user_id = user.id;
    let community_view = blocking(context.pool(), move |conn| {
      CommunityView::read(conn, edit_id, Some(user_id))
    })
    .await??;

    let res = CommunityResponse {
      community: community_view,
    };

    send_community_websocket(&res, context, websocket_id, UserOperation::DeleteCommunity);

    Ok(res)
  }
}

#[async_trait::async_trait(?Send)]
impl Perform for RemoveCommunity {
  type Response = CommunityResponse;

  async fn perform(
    &self,
    context: &Data<LemmyContext>,
    websocket_id: Option<ConnectionId>,
  ) -> Result<CommunityResponse, LemmyError> {
    let data: &RemoveCommunity = &self;
    let user = get_user_from_jwt(&data.auth, context.pool()).await?;

    // Verify its an admin (only an admin can remove a community)
    is_admin(context.pool(), user.id).await?;

    // Do the remove
    let edit_id = data.edit_id;
    let removed = data.removed;
    let updated_community = match blocking(context.pool(), move |conn| {
      Community::update_removed(conn, edit_id, removed)
    })
    .await?
    {
      Ok(community) => community,
      Err(_e) => return Err(APIError::err("couldnt_update_community").into()),
    };

    // Mod tables
    let expires = match data.expires {
      Some(time) => Some(naive_from_unix(time)),
      None => None,
    };
    let form = ModRemoveCommunityForm {
      mod_user_id: user.id,
      community_id: data.edit_id,
      removed: Some(removed),
      reason: data.reason.to_owned(),
      expires,
    };
    blocking(context.pool(), move |conn| {
      ModRemoveCommunity::create(conn, &form)
    })
    .await??;

    // Apub messages
    if removed {
      updated_community.send_remove(&user, context).await?;
    } else {
      updated_community.send_undo_remove(&user, context).await?;
    }

    let edit_id = data.edit_id;
    let user_id = user.id;
    let community_view = blocking(context.pool(), move |conn| {
      CommunityView::read(conn, edit_id, Some(user_id))
    })
    .await??;

    let res = CommunityResponse {
      community: community_view,
    };

    send_community_websocket(&res, context, websocket_id, UserOperation::RemoveCommunity);

    Ok(res)
  }
}

#[async_trait::async_trait(?Send)]
impl Perform for ListCommunities {
  type Response = ListCommunitiesResponse;

  async fn perform(
    &self,
    context: &Data<LemmyContext>,
    _websocket_id: Option<ConnectionId>,
  ) -> Result<ListCommunitiesResponse, LemmyError> {
    let data: &ListCommunities = &self;
    let user = get_user_from_jwt_opt(&data.auth, context.pool()).await?;

    let user_id = match &user {
      Some(user) => Some(user.id),
      None => None,
    };

    let show_nsfw = match &user {
      Some(user) => user.show_nsfw,
      None => false,
    };

    let sort = SortType::from_str(&data.sort)?;

    let page = data.page;
    let limit = data.limit;
    let communities = blocking(context.pool(), move |conn| {
      CommunityQueryBuilder::create(conn)
        .sort(&sort)
        .for_user(user_id)
        .show_nsfw(show_nsfw)
        .page(page)
        .limit(limit)
        .list()
    })
    .await??;

    // Return the jwt
    Ok(ListCommunitiesResponse { communities })
  }
}

#[async_trait::async_trait(?Send)]
impl Perform for FollowCommunity {
  type Response = CommunityResponse;

  async fn perform(
    &self,
    context: &Data<LemmyContext>,
    _websocket_id: Option<ConnectionId>,
  ) -> Result<CommunityResponse, LemmyError> {
    let data: &FollowCommunity = &self;
    let user = get_user_from_jwt(&data.auth, context.pool()).await?;

    let community_id = data.community_id;
    let community = blocking(context.pool(), move |conn| {
      Community::read(conn, community_id)
    })
    .await??;
    let community_follower_form = CommunityFollowerForm {
      community_id: data.community_id,
      user_id: user.id,
    };

    if community.local {
      if data.follow {
        let follow = move |conn: &'_ _| CommunityFollower::follow(conn, &community_follower_form);
        if blocking(context.pool(), follow).await?.is_err() {
          return Err(APIError::err("community_follower_already_exists").into());
        }
      } else {
        let unfollow =
          move |conn: &'_ _| CommunityFollower::unfollow(conn, &community_follower_form);
        if blocking(context.pool(), unfollow).await?.is_err() {
          return Err(APIError::err("community_follower_already_exists").into());
        }
      }
    } else if data.follow {
      // Dont actually add to the community followers here, because you need
      // to wait for the accept
      user.send_follow(&community.actor_id()?, context).await?;
    } else {
      user.send_unfollow(&community.actor_id()?, context).await?;
      let unfollow = move |conn: &'_ _| CommunityFollower::unfollow(conn, &community_follower_form);
      if blocking(context.pool(), unfollow).await?.is_err() {
        return Err(APIError::err("community_follower_already_exists").into());
      }
    }
    // TODO: this needs to return a "pending" state, until Accept is received from the remote server

    let community_id = data.community_id;
    let user_id = user.id;
    let community_view = blocking(context.pool(), move |conn| {
      CommunityView::read(conn, community_id, Some(user_id))
    })
    .await??;

    Ok(CommunityResponse {
      community: community_view,
    })
  }
}

#[async_trait::async_trait(?Send)]
impl Perform for GetFollowedCommunities {
  type Response = GetFollowedCommunitiesResponse;

  async fn perform(
    &self,
    context: &Data<LemmyContext>,
    _websocket_id: Option<ConnectionId>,
  ) -> Result<GetFollowedCommunitiesResponse, LemmyError> {
    let data: &GetFollowedCommunities = &self;
    let user = get_user_from_jwt(&data.auth, context.pool()).await?;

    let user_id = user.id;
    let communities = match blocking(context.pool(), move |conn| {
      CommunityFollowerView::for_user(conn, user_id)
    })
    .await?
    {
      Ok(communities) => communities,
      _ => return Err(APIError::err("system_err_login").into()),
    };

    // Return the jwt
    Ok(GetFollowedCommunitiesResponse { communities })
  }
}

#[async_trait::async_trait(?Send)]
impl Perform for BanFromCommunity {
  type Response = BanFromCommunityResponse;

  async fn perform(
    &self,
    context: &Data<LemmyContext>,
    websocket_id: Option<ConnectionId>,
  ) -> Result<BanFromCommunityResponse, LemmyError> {
    let data: &BanFromCommunity = &self;
    let user = get_user_from_jwt(&data.auth, context.pool()).await?;

    let community_id = data.community_id;
    let banned_user_id = data.user_id;

    // Verify that only mods or admins can ban
    is_mod_or_admin(context.pool(), user.id, community_id).await?;
    // Don't allow mods or admins to be banned
    match is_mod_or_admin(context.pool(), data.user_id, community_id).await {
      Ok(_) => return Err(APIError::err("couldnt_ban_privilaged_user").into()),
      Err(_e) => (),
    };

    let community_user_ban_form = CommunityUserBanForm {
      community_id: data.community_id,
      user_id: data.user_id,
    };

    if data.ban {
      let ban = move |conn: &'_ _| CommunityUserBan::ban(conn, &community_user_ban_form);
      if blocking(context.pool(), ban).await?.is_err() {
        return Err(APIError::err("community_user_already_banned").into());
      }
    } else {
      let unban = move |conn: &'_ _| CommunityUserBan::unban(conn, &community_user_ban_form);
      if blocking(context.pool(), unban).await?.is_err() {
        return Err(APIError::err("community_user_already_banned").into());
      }
    }

    // Remove/Restore their data if that's desired
    if let Some(remove_data) = data.remove_data {
      // Posts
      blocking(context.pool(), move |conn: &'_ _| {
        Post::update_removed_for_creator(conn, banned_user_id, Some(community_id), remove_data)
      })
      .await??;

      // Comments
      // Diesel doesn't allow updates with joins, so this has to be a loop
      let comments = blocking(context.pool(), move |conn| {
        CommentQueryBuilder::create(conn)
          .for_creator_id(banned_user_id)
          .for_community_id(community_id)
          .limit(std::i64::MAX)
          .list()
      })
      .await??;

      for comment in &comments {
        let comment_id = comment.id;
        blocking(context.pool(), move |conn: &'_ _| {
          Comment::update_removed(conn, comment_id, remove_data)
        })
        .await??;
      }
    }

    // Mod tables
    // TODO eventually do correct expires
    let expires = match data.expires {
      Some(time) => Some(naive_from_unix(time)),
      None => None,
    };

    let form = ModBanFromCommunityForm {
      mod_user_id: user.id,
      other_user_id: data.user_id,
      community_id: data.community_id,
      reason: data.reason.to_owned(),
      banned: Some(data.ban),
      expires,
    };
    blocking(context.pool(), move |conn| {
      ModBanFromCommunity::create(conn, &form)
    })
    .await??;

    let user_id = data.user_id;
    let user_view = blocking(context.pool(), move |conn| {
      UserView::get_user_secure(conn, user_id)
    })
    .await??;

    let res = BanFromCommunityResponse {
      user: user_view,
      banned: data.ban,
    };

    context.chat_server().do_send(SendCommunityRoomMessage {
      op: UserOperation::BanFromCommunity,
      response: res.clone(),
      community_id,
      websocket_id,
    });

    Ok(res)
  }
}

#[async_trait::async_trait(?Send)]
impl Perform for AddModToCommunity {
  type Response = AddModToCommunityResponse;

  async fn perform(
    &self,
    context: &Data<LemmyContext>,
    websocket_id: Option<ConnectionId>,
  ) -> Result<AddModToCommunityResponse, LemmyError> {
    let data: &AddModToCommunity = &self;
    let user = get_user_from_jwt(&data.auth, context.pool()).await?;

    let community_moderator_form = CommunityModeratorForm {
      community_id: data.community_id,
      user_id: data.user_id,
    };

    let community_id = data.community_id;

    // Verify that only mods or admins can add mod
    is_mod_or_admin(context.pool(), user.id, community_id).await?;

    if data.added {
      let join = move |conn: &'_ _| CommunityModerator::join(conn, &community_moderator_form);
      if blocking(context.pool(), join).await?.is_err() {
        return Err(APIError::err("community_moderator_already_exists").into());
      }
    } else {
      let leave = move |conn: &'_ _| CommunityModerator::leave(conn, &community_moderator_form);
      if blocking(context.pool(), leave).await?.is_err() {
        return Err(APIError::err("community_moderator_already_exists").into());
      }
    }

    // Mod tables
    let form = ModAddCommunityForm {
      mod_user_id: user.id,
      other_user_id: data.user_id,
      community_id: data.community_id,
      removed: Some(!data.added),
    };
    blocking(context.pool(), move |conn| {
      ModAddCommunity::create(conn, &form)
    })
    .await??;

    let community_id = data.community_id;
    let moderators = blocking(context.pool(), move |conn| {
      CommunityModeratorView::for_community(conn, community_id)
    })
    .await??;

    let res = AddModToCommunityResponse { moderators };

    context.chat_server().do_send(SendCommunityRoomMessage {
      op: UserOperation::AddModToCommunity,
      response: res.clone(),
      community_id,
      websocket_id,
    });

    Ok(res)
  }
}

#[async_trait::async_trait(?Send)]
impl Perform for TransferCommunity {
  type Response = GetCommunityResponse;

  async fn perform(
    &self,
    context: &Data<LemmyContext>,
    _websocket_id: Option<ConnectionId>,
  ) -> Result<GetCommunityResponse, LemmyError> {
    let data: &TransferCommunity = &self;
    let user = get_user_from_jwt(&data.auth, context.pool()).await?;

    let community_id = data.community_id;
    let read_community = blocking(context.pool(), move |conn| {
      Community::read(conn, community_id)
    })
    .await??;

    let site_creator_id = blocking(context.pool(), move |conn| {
      Site::read(conn, 1).map(|s| s.creator_id)
    })
    .await??;

    let mut admins = blocking(context.pool(), move |conn| UserView::admins(conn)).await??;

    let sitemods = blocking(context.pool(), move |conn| UserView::sitemods(conn)).await??;
    let creator_index = admins
      .iter()
      .position(|r| r.id == site_creator_id)
      .context(location_info!())?;
    let creator_user = admins.remove(creator_index);
    admins.insert(0, creator_user);

    // Make sure user is the creator, or an admin
    let user_id = user.id;
    // Make sure user is the creator, or an admin, or sitemod
    if user_id != read_community.creator_id
      && !(admins.iter().map(|a| a.id).any(|x| x == user_id)
        || sitemods.iter().map(|a| a.id).any(|x| x == user_id)) {
      return Err(APIError::err("not_an_admin").into());
    }

    let community_id = data.community_id;
    let new_creator = data.user_id;
    let update = move |conn: &'_ _| Community::update_creator(conn, community_id, new_creator);
    if blocking(context.pool(), update).await?.is_err() {
      return Err(APIError::err("couldnt_update_community").into());
    };

    // You also have to re-do the community_moderator table, reordering it.
    let community_id = data.community_id;
    let mut community_mods = blocking(context.pool(), move |conn| {
      CommunityModeratorView::for_community(conn, community_id)
    })
    .await??;
    let creator_index = community_mods
      .iter()
      .position(|r| r.user_id == data.user_id)
      .context(location_info!())?;
    let creator_user = community_mods.remove(creator_index);
    community_mods.insert(0, creator_user);

    let community_id = data.community_id;
    blocking(context.pool(), move |conn| {
      CommunityModerator::delete_for_community(conn, community_id)
    })
    .await??;

    // TODO: this should probably be a bulk operation
    for cmod in &community_mods {
      let community_moderator_form = CommunityModeratorForm {
        community_id: cmod.community_id,
        user_id: cmod.user_id,
      };

      let join = move |conn: &'_ _| CommunityModerator::join(conn, &community_moderator_form);
      if blocking(context.pool(), join).await?.is_err() {
        return Err(APIError::err("community_moderator_already_exists").into());
      }
    }

    // Mod tables
    let form = ModAddCommunityForm {
      mod_user_id: user.id,
      other_user_id: data.user_id,
      community_id: data.community_id,
      removed: Some(false),
    };
    blocking(context.pool(), move |conn| {
      ModAddCommunity::create(conn, &form)
    })
    .await??;

    let community_id = data.community_id;
    let user_id = user.id;
    let community_view = match blocking(context.pool(), move |conn| {
      CommunityView::read(conn, community_id, Some(user_id))
    })
    .await?
    {
      Ok(community) => community,
      Err(_e) => return Err(APIError::err("couldnt_find_community").into()),
    };

    let community_id = data.community_id;
    let moderators = match blocking(context.pool(), move |conn| {
      CommunityModeratorView::for_community(conn, community_id)
    })
    .await?
    {
      Ok(moderators) => moderators,
      Err(_e) => return Err(APIError::err("couldnt_find_community").into()),
    };

    // Return the jwt
    Ok(GetCommunityResponse {
      community: community_view,
      moderators,
      admins,
      sitemods,
      online: 0,
    })
  }
}

pub fn send_community_websocket(
  res: &CommunityResponse,
  context: &Data<LemmyContext>,
  websocket_id: Option<ConnectionId>,
  op: UserOperation,
) {
  // Strip out the user id and subscribed when sending to others
  let mut res_sent = res.clone();
  res_sent.community.user_id = None;
  res_sent.community.subscribed = None;

  context.chat_server().do_send(SendCommunityRoomMessage {
    op,
    response: res_sent,
    community_id: res.community.id,
    websocket_id,
  });
}

// Hardcoded NSFW categories until category system is more fleshed out
const NSFW_CATEGORY_IDS: [i32; 1] = [23];<|MERGE_RESOLUTION|>--- conflicted
+++ resolved
@@ -1,3 +1,39 @@
+use std::str::FromStr;
+use std::time::Duration;
+
+use actix_web::web::Data;
+use anyhow::Context;
+
+use lemmy_api_structs::{APIError, community::*};
+use lemmy_db::{
+  Bannable,
+  comment::Comment,
+  comment_view::CommentQueryBuilder,
+  community::*,
+  community_settings::*,
+  community_view::*,
+  Crud,
+  diesel_option_overwrite,
+  Followable,
+  Joinable,
+  moderator::*,
+  naive_now,
+  post::Post,
+  site::*,
+  SortType,
+  user_view::*,
+};
+use lemmy_utils::{
+  ConnectionId,
+  EndpointType,
+  generate_actor_keypair,
+  is_valid_community_name,
+  LemmyError,
+  location_info,
+  make_apub_endpoint,
+  naive_from_unix,
+};
+
 use crate::{
   api::{
     check_slurs,
@@ -10,58 +46,12 @@
   },
   apub::ActorType,
   blocking,
+  LemmyContext,
   websocket::{
-<<<<<<< HEAD
     messages::{GetCommunityUsersOnline, JoinCommunityRoom, SendCommunityRoomMessage},
     UserOperation,
-=======
-    server::{GetCommunityUsersOnline, JoinCommunityRoom, SendCommunityRoomMessage},
-    UserOperation, WebsocketInfo,
->>>>>>> 0191cf1c
   },
-  LemmyContext,
 };
-use actix_web::web::Data;
-use anyhow::Context;
-use lemmy_api_structs::{community::*, APIError};
-use lemmy_db::{
-<<<<<<< HEAD
-  comment::Comment,
-  comment_view::CommentQueryBuilder,
-  community::*,
-  community_settings::*,
-  community_view::*,
-  diesel_option_overwrite,
-  moderator::*,
-  naive_now,
-  post::Post,
-  site::*,
-  user_view::*,
-  Bannable,
-  Crud,
-  Followable,
-  Joinable,
-  SortType,
-};
-use lemmy_utils::{
-  generate_actor_keypair,
-  is_valid_community_name,
-  location_info,
-  make_apub_endpoint,
-  naive_from_unix,
-  ConnectionId,
-=======
-  community_settings::{CommunitySettings, CommunitySettingsForm},
-  diesel_option_overwrite, naive_now, Bannable, Crud, Followable, Joinable, SortType,
-};
-use lemmy_utils::{
-  generate_actor_keypair, is_valid_community_name, make_apub_endpoint, naive_from_unix,
->>>>>>> 0191cf1c
-  EndpointType,
-  LemmyError,
-};
-use std::str::FromStr;
-use std::time::Duration;
 
 #[async_trait::async_trait(?Send)]
 impl Perform for GetCommunity {
@@ -284,9 +274,6 @@
     let edit_id = data.edit_id;
     let read_community =
       blocking(context.pool(), move |conn| Community::read(conn, edit_id)).await??;
-
-    let icon = diesel_option_overwrite(&data.icon);
-    let banner = diesel_option_overwrite(&data.banner);
 
     let icon = diesel_option_overwrite(&data.icon);
     let banner = diesel_option_overwrite(&data.banner);
@@ -614,7 +601,7 @@
     is_mod_or_admin(context.pool(), user.id, community_id).await?;
     // Don't allow mods or admins to be banned
     match is_mod_or_admin(context.pool(), data.user_id, community_id).await {
-      Ok(_) => return Err(APIError::err("couldnt_ban_privilaged_user").into()),
+      Ok(_) => return Err(APIError::err("couldnt_ban_privileged_user").into()),
       Err(_e) => (),
     };
 
