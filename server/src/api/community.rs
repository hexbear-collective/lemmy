--- conflicted
+++ resolved
@@ -1,11 +1,4 @@
 use crate::{
-<<<<<<< HEAD
-  api::{is_admin, is_mod_or_admin, APIError, Oper, Perform},
-  apub::ActorType,
-  blocking,
-  websocket::{
-    server::{GetCommunityUsersOnline, JoinCommunityRoom, SendCommunityRoomMessage},
-=======
   api::{
     check_slurs,
     check_slurs_opt,
@@ -19,7 +12,6 @@
   blocking,
   websocket::{
     messages::{GetCommunityUsersOnline, JoinCommunityRoom, SendCommunityRoomMessage},
->>>>>>> 0f894ec0
     UserOperation,
   },
   LemmyContext,
@@ -44,168 +36,18 @@
   Joinable,
   SortType,
 };
-<<<<<<< HEAD
-use lemmy_db::{
-  community_settings::{CommunitySettings, CommunitySettingsForm},
-  diesel_option_overwrite,
-  naive_now,
-  Bannable,
-  Crud,
-  Followable,
-  Joinable,
-  SortType,
-};
-=======
->>>>>>> 0f894ec0
 use lemmy_utils::{
   generate_actor_keypair,
   is_valid_community_name,
   location_info,
   make_apub_endpoint,
   naive_from_unix,
-<<<<<<< HEAD
-=======
   ConnectionId,
->>>>>>> 0f894ec0
   EndpointType,
   LemmyError,
 };
-<<<<<<< HEAD
-use log::debug;
-use serde::{Deserialize, Serialize};
 use std::str::FromStr;
 
-#[derive(Serialize, Deserialize)]
-pub struct GetCommunity {
-  id: Option<i32>,
-  pub name: Option<String>,
-  auth: Option<String>,
-}
-
-#[derive(Serialize, Deserialize)]
-pub struct GetCommunityResponse {
-  pub community: CommunityView,
-  pub moderators: Vec<CommunityModeratorView>,
-  pub admins: Vec<UserView>,
-  pub sitemods: Vec<UserView>,
-  pub online: usize,
-}
-
-#[derive(Serialize, Deserialize)]
-pub struct CreateCommunity {
-  name: String,
-  title: String,
-  description: Option<String>,
-  icon: Option<String>,
-  banner: Option<String>,
-  category_id: i32,
-  nsfw: bool,
-  auth: String,
-}
-
-#[derive(Serialize, Deserialize, Clone)]
-pub struct CommunityResponse {
-  pub community: CommunityView,
-}
-
-#[derive(Serialize, Deserialize, Debug)]
-pub struct ListCommunities {
-  pub sort: String,
-  pub page: Option<i64>,
-  pub limit: Option<i64>,
-  pub auth: Option<String>,
-}
-
-#[derive(Serialize, Deserialize, Debug)]
-pub struct ListCommunitiesResponse {
-  pub communities: Vec<CommunityView>,
-}
-
-#[derive(Serialize, Deserialize, Clone)]
-pub struct BanFromCommunity {
-  pub community_id: i32,
-  user_id: i32,
-  ban: bool,
-  reason: Option<String>,
-  expires: Option<i64>,
-  auth: String,
-}
-
-#[derive(Serialize, Deserialize, Clone)]
-pub struct BanFromCommunityResponse {
-  user: UserView,
-  banned: bool,
-}
-
-#[derive(Serialize, Deserialize)]
-pub struct AddModToCommunity {
-  pub community_id: i32,
-  user_id: i32,
-  added: bool,
-  auth: String,
-}
-
-#[derive(Serialize, Deserialize, Clone)]
-pub struct AddModToCommunityResponse {
-  moderators: Vec<CommunityModeratorView>,
-}
-
-#[derive(Serialize, Deserialize)]
-pub struct EditCommunity {
-  pub edit_id: i32,
-  title: String,
-  description: Option<String>,
-  icon: Option<String>,
-  banner: Option<String>,
-  category_id: i32,
-  nsfw: bool,
-  auth: String,
-}
-
-#[derive(Serialize, Deserialize)]
-pub struct DeleteCommunity {
-  pub edit_id: i32,
-  deleted: bool,
-  auth: String,
-}
-
-#[derive(Serialize, Deserialize)]
-pub struct RemoveCommunity {
-  pub edit_id: i32,
-  removed: bool,
-  reason: Option<String>,
-  expires: Option<i64>,
-  auth: String,
-}
-
-#[derive(Serialize, Deserialize)]
-pub struct FollowCommunity {
-  community_id: i32,
-  follow: bool,
-  auth: String,
-}
-
-#[derive(Serialize, Deserialize)]
-pub struct GetFollowedCommunities {
-  auth: String,
-}
-
-#[derive(Serialize, Deserialize)]
-pub struct GetFollowedCommunitiesResponse {
-  communities: Vec<CommunityFollowerView>,
-}
-
-#[derive(Serialize, Deserialize)]
-pub struct TransferCommunity {
-  community_id: i32,
-  user_id: i32,
-  auth: String,
-}
-
-=======
-use std::str::FromStr;
-
->>>>>>> 0f894ec0
 #[async_trait::async_trait(?Send)]
 impl Perform for GetCommunity {
   type Response = GetCommunityResponse;
@@ -215,13 +57,8 @@
     context: &Data<LemmyContext>,
     websocket_id: Option<ConnectionId>,
   ) -> Result<GetCommunityResponse, LemmyError> {
-<<<<<<< HEAD
-    let data: &GetCommunity = &self.data;
-    let user = get_user_from_jwt_opt(&data.auth, pool).await?;
-=======
     let data: &GetCommunity = &self;
     let user = get_user_from_jwt_opt(&data.auth, context.pool()).await?;
->>>>>>> 0f894ec0
     let user_id = user.map(|u| u.id);
 
     let name = data.name.to_owned().unwrap_or_else(|| "main".to_string());
@@ -257,41 +94,10 @@
       Err(_e) => return Err(APIError::err("couldnt_find_community").into()),
     };
 
-<<<<<<< HEAD
-    let site = blocking(pool, move |conn| Site::read(conn, 1)).await??;
-    let site_creator_id = site.creator_id;
     let mut admins = blocking(pool, move |conn| UserView::admins(conn)).await??;
     let sitemods = blocking(pool, move |conn| UserView::sitemods(conn)).await??;
-    let creator_index = admins.iter().position(|r| r.id == site_creator_id).unwrap();
-    let creator_user = admins.remove(creator_index);
-    admins.insert(0, creator_user);
-
-    let online = if let Some(ws) = websocket_info {
-      if let Some(id) = ws.id {
-        ws.chatserver.do_send(JoinCommunityRoom {
-          community_id: community.id,
-          id,
-        });
-      }
-
-      use std::time::Duration;
-      match ws
-        .chatserver
-        .send(GetCommunityUsersOnline { community_id })
-        .timeout(Duration::from_millis(10))
-        .await
-      {
-        Ok(count) => count,
-        Err(_e) => {
-          debug!("could not fetch online count");
-          1
-        }
-      }
-    } else {
-      0
-    };
-=======
-    if let Some(id) = websocket_id {
+
+        if let Some(id) = websocket_id {
       context
         .chat_server()
         .do_send(JoinCommunityRoom { community_id, id });
@@ -300,18 +106,15 @@
     let online = context
       .chat_server()
       .send(GetCommunityUsersOnline { community_id })
+      .timeout(Duration::from_millis(10))
       .await
       .unwrap_or(1);
->>>>>>> 0f894ec0
 
     let res = GetCommunityResponse {
       community: community_view,
       moderators,
-<<<<<<< HEAD
       admins,
       sitemods,
-=======
->>>>>>> 0f894ec0
       online,
     };
 
@@ -329,17 +132,10 @@
     context: &Data<LemmyContext>,
     _websocket_id: Option<ConnectionId>,
   ) -> Result<CommunityResponse, LemmyError> {
-<<<<<<< HEAD
-    let data: &CreateCommunity = &self.data;
-    let user = get_user_from_jwt(&data.auth, pool).await?;
-
-    let nsfw_override = NSFW_CATEGORY_IDS.contains(&data.category_id);
-
-=======
     let data: &CreateCommunity = &self;
     let user = get_user_from_jwt(&data.auth, context.pool()).await?;
-
->>>>>>> 0f894ec0
+    let nsfw_override = NSFW_CATEGORY_IDS.contains(&data.category_id);
+
     check_slurs(&data.name)?;
     check_slurs(&data.title)?;
     check_slurs_opt(&data.description)?;
@@ -348,40 +144,17 @@
       return Err(APIError::err("invalid_community_name").into());
     }
 
-<<<<<<< HEAD
-    let user_id = user.id;
-
-    // Check for a site ban
-    let user_view = blocking(pool, move |conn| UserView::read(conn, user_id)).await??;
-    if user_view.banned {
-      return Err(APIError::err("site_ban").into());
-    }
+    let user_id = user.id;
+
     // Check if site settings allow for communities to be created...
     let site: Site = blocking(pool, move |conn| Site::read(conn, 1)).await??;
     if !site.enable_create_communities {
-      let mut admins: Vec<i32> = vec![];
-      admins.append(
-        &mut blocking(pool, move |conn| {
-          UserView::admins(conn).map(|v| v.into_iter().map(|a| a.id).collect())
-        })
-        .await??,
-      );
-
-      let mut sitemods: Vec<i32> = vec![];
-      sitemods.append(
-        &mut blocking(pool, move |conn| {
-          UserView::sitemods(conn).map(|v| v.into_iter().map(|s| s.id).collect())
-        })
-        .await??,
-      );
       // ...but let admins/sitemods create them anyway
-      if !(admins.contains(&user_id) || sitemods.contains(&user_id)) {
+      if is_admin(user_id).await.is_err() {
         return Err(APIError::err("create_community_disabled").into());
       }
     }
 
-=======
->>>>>>> 0f894ec0
     // Double check for duplicate community actor_ids
     let actor_id = make_apub_endpoint(EndpointType::Community, &data.name).to_string();
     let actor_id_cloned = actor_id.to_owned();
@@ -462,11 +235,7 @@
     }
 
     let user_id = user.id;
-<<<<<<< HEAD
-    let community_view = blocking(pool, move |conn| {
-=======
     let community_view = blocking(context.pool(), move |conn| {
->>>>>>> 0f894ec0
       CommunityView::read(conn, inserted_community.id, Some(user_id))
     })
     .await??;
@@ -486,42 +255,17 @@
     context: &Data<LemmyContext>,
     websocket_id: Option<ConnectionId>,
   ) -> Result<CommunityResponse, LemmyError> {
-<<<<<<< HEAD
-    let data: &EditCommunity = &self.data;
-    let user = get_user_from_jwt(&data.auth, pool).await?;
+    let data: &EditCommunity = &self;
+    let user = get_user_from_jwt(&data.auth, context.pool()).await?;
 
     let nsfw_override = NSFW_CATEGORY_IDS.contains(&data.category_id);
 
     check_slurs(&data.title)?;
     check_slurs_opt(&data.description)?;
 
-    // Check for a site ban
-    if user.banned {
-      return Err(APIError::err("site_ban").into());
-    }
-
-    // Check for a community ban
-    let edit_id = data.edit_id;
-    let user_id = user.id;
-    let is_banned = move |conn: &'_ _| CommunityUserBanView::get(conn, user_id, edit_id).is_ok();
-    if blocking(pool, is_banned).await? {
-      return Err(APIError::err("community_ban").into());
-    }
-
     // Verify its a mod (only mods can edit it)
     let edit_id = data.edit_id;
-    let mods: Vec<i32> = blocking(pool, move |conn| {
-=======
-    let data: &EditCommunity = &self;
-    let user = get_user_from_jwt(&data.auth, context.pool()).await?;
-
-    check_slurs(&data.title)?;
-    check_slurs_opt(&data.description)?;
-
-    // Verify its a mod (only mods can edit it)
-    let edit_id = data.edit_id;
     let mods: Vec<i32> = blocking(context.pool(), move |conn| {
->>>>>>> 0f894ec0
       CommunityModeratorView::for_community(conn, edit_id)
         .map(|v| v.into_iter().map(|m| m.user_id).collect())
     })
@@ -562,11 +306,7 @@
       creator_id: read_community.creator_id,
       removed: Some(read_community.removed),
       deleted: Some(read_community.deleted),
-<<<<<<< HEAD
       nsfw: data.nsfw || nsfw_override,
-=======
-      nsfw: data.nsfw,
->>>>>>> 0f894ec0
       updated: Some(naive_now()),
       actor_id: Some(read_community.actor_id),
       local: read_community.local,
@@ -577,11 +317,7 @@
     };
 
     let edit_id = data.edit_id;
-<<<<<<< HEAD
-    match blocking(pool, move |conn| {
-=======
     match blocking(context.pool(), move |conn| {
->>>>>>> 0f894ec0
       Community::update(conn, edit_id, &community_form)
     })
     .await?
@@ -595,11 +331,7 @@
 
     let edit_id = data.edit_id;
     let user_id = user.id;
-<<<<<<< HEAD
-    let community_view = blocking(pool, move |conn| {
-=======
     let community_view = blocking(context.pool(), move |conn| {
->>>>>>> 0f894ec0
       CommunityView::read(conn, edit_id, Some(user_id))
     })
     .await??;
@@ -608,37 +340,18 @@
       community: community_view,
     };
 
-<<<<<<< HEAD
-    send_community_websocket(&res, websocket_info, UserOperation::EditCommunity);
-=======
     send_community_websocket(&res, context, websocket_id, UserOperation::EditCommunity);
->>>>>>> 0f894ec0
 
     Ok(res)
   }
 }
 
 #[async_trait::async_trait(?Send)]
-<<<<<<< HEAD
-impl Perform for Oper<DeleteCommunity> {
-=======
 impl Perform for DeleteCommunity {
->>>>>>> 0f894ec0
   type Response = CommunityResponse;
 
   async fn perform(
     &self,
-<<<<<<< HEAD
-    pool: &DbPool,
-    websocket_info: Option<WebsocketInfo>,
-  ) -> Result<CommunityResponse, LemmyError> {
-    let data: &DeleteCommunity = &self.data;
-    let user = get_user_from_jwt(&data.auth, pool).await?;
-
-    // Verify its the creator (only a creator can delete the community)
-    let edit_id = data.edit_id;
-    let read_community = blocking(pool, move |conn| Community::read(conn, edit_id)).await??;
-=======
     context: &Data<LemmyContext>,
     websocket_id: Option<ConnectionId>,
   ) -> Result<CommunityResponse, LemmyError> {
@@ -649,7 +362,6 @@
     let edit_id = data.edit_id;
     let read_community =
       blocking(context.pool(), move |conn| Community::read(conn, edit_id)).await??;
->>>>>>> 0f894ec0
     if read_community.creator_id != user.id {
       return Err(APIError::err("no_community_edit_allowed").into());
     }
@@ -657,11 +369,7 @@
     // Do the delete
     let edit_id = data.edit_id;
     let deleted = data.deleted;
-<<<<<<< HEAD
-    let updated_community = match blocking(pool, move |conn| {
-=======
     let updated_community = match blocking(context.pool(), move |conn| {
->>>>>>> 0f894ec0
       Community::update_deleted(conn, edit_id, deleted)
     })
     .await?
@@ -672,28 +380,14 @@
 
     // Send apub messages
     if deleted {
-<<<<<<< HEAD
-      updated_community
-        .send_delete(&user, &self.client, pool)
-        .await?;
-    } else {
-      updated_community
-        .send_undo_delete(&user, &self.client, pool)
-        .await?;
-=======
       updated_community.send_delete(&user, context).await?;
     } else {
       updated_community.send_undo_delete(&user, context).await?;
->>>>>>> 0f894ec0
-    }
-
-    let edit_id = data.edit_id;
-    let user_id = user.id;
-<<<<<<< HEAD
-    let community_view = blocking(pool, move |conn| {
-=======
+    }
+
+    let edit_id = data.edit_id;
+    let user_id = user.id;
     let community_view = blocking(context.pool(), move |conn| {
->>>>>>> 0f894ec0
       CommunityView::read(conn, edit_id, Some(user_id))
     })
     .await??;
@@ -702,32 +396,44 @@
       community: community_view,
     };
 
-<<<<<<< HEAD
-    send_community_websocket(&res, websocket_info, UserOperation::DeleteCommunity);
+    send_community_websocket(&res, context, websocket_id, UserOperation::DeleteCommunity);
+
+    let edit_id = data.edit_id;
+    let user_id = user.id;
+    let community_view = blocking(pool, move |conn| {
+      CommunityView::read(conn, edit_id, Some(user_id))
+    })
+    .await??;
+
+    let res = CommunityResponse {
+      community: community_view,
+    };
+
+    send_community_websocket(&res, websocket_info, UserOperation::RemoveCommunity);
 
     Ok(res)
   }
 }
 
 #[async_trait::async_trait(?Send)]
-impl Perform for Oper<RemoveCommunity> {
+impl Perform for RemoveCommunity {
   type Response = CommunityResponse;
 
   async fn perform(
     &self,
-    pool: &DbPool,
-    websocket_info: Option<WebsocketInfo>,
+    context: &Data<LemmyContext>,
+    websocket_id: Option<ConnectionId>,
   ) -> Result<CommunityResponse, LemmyError> {
-    let data: &RemoveCommunity = &self.data;
-    let user = get_user_from_jwt(&data.auth, pool).await?;
+    let data: &RemoveCommunity = &self;
+    let user = get_user_from_jwt(&data.auth, context.pool()).await?;
 
     // Verify its an admin (only an admin can remove a community)
-    is_admin(pool, user.id).await?;
+    is_admin(context.pool(), user.id).await?;
 
     // Do the remove
     let edit_id = data.edit_id;
     let removed = data.removed;
-    let updated_community = match blocking(pool, move |conn| {
+    let updated_community = match blocking(context.pool(), move |conn| {
       Community::update_removed(conn, edit_id, removed)
     })
     .await?
@@ -748,86 +454,6 @@
       reason: data.reason.to_owned(),
       expires,
     };
-    blocking(pool, move |conn| ModRemoveCommunity::create(conn, &form)).await??;
-
-    // Apub messages
-    if removed {
-      updated_community
-        .send_remove(&user, &self.client, pool)
-        .await?;
-    } else {
-      updated_community
-        .send_undo_remove(&user, &self.client, pool)
-        .await?;
-    }
-=======
-    send_community_websocket(&res, context, websocket_id, UserOperation::DeleteCommunity);
->>>>>>> 0f894ec0
-
-    let edit_id = data.edit_id;
-    let user_id = user.id;
-    let community_view = blocking(pool, move |conn| {
-      CommunityView::read(conn, edit_id, Some(user_id))
-    })
-    .await??;
-
-    let res = CommunityResponse {
-      community: community_view,
-    };
-
-    send_community_websocket(&res, websocket_info, UserOperation::RemoveCommunity);
-
-    Ok(res)
-  }
-}
-
-#[async_trait::async_trait(?Send)]
-impl Perform for RemoveCommunity {
-  type Response = CommunityResponse;
-
-  async fn perform(
-    &self,
-<<<<<<< HEAD
-    pool: &DbPool,
-    _websocket_info: Option<WebsocketInfo>,
-  ) -> Result<ListCommunitiesResponse, LemmyError> {
-    let data: &ListCommunities = &self.data;
-    let user = get_user_from_jwt_opt(&data.auth, pool).await?;
-
-=======
-    context: &Data<LemmyContext>,
-    websocket_id: Option<ConnectionId>,
-  ) -> Result<CommunityResponse, LemmyError> {
-    let data: &RemoveCommunity = &self;
-    let user = get_user_from_jwt(&data.auth, context.pool()).await?;
-
-    // Verify its an admin (only an admin can remove a community)
-    is_admin(context.pool(), user.id).await?;
-
-    // Do the remove
-    let edit_id = data.edit_id;
-    let removed = data.removed;
-    let updated_community = match blocking(context.pool(), move |conn| {
-      Community::update_removed(conn, edit_id, removed)
-    })
-    .await?
-    {
-      Ok(community) => community,
-      Err(_e) => return Err(APIError::err("couldnt_update_community").into()),
-    };
-
-    // Mod tables
-    let expires = match data.expires {
-      Some(time) => Some(naive_from_unix(time)),
-      None => None,
-    };
-    let form = ModRemoveCommunityForm {
-      mod_user_id: user.id,
-      community_id: data.edit_id,
-      removed: Some(removed),
-      reason: data.reason.to_owned(),
-      expires,
-    };
     blocking(context.pool(), move |conn| {
       ModRemoveCommunity::create(conn, &form)
     })
@@ -869,7 +495,6 @@
     let data: &ListCommunities = &self;
     let user = get_user_from_jwt_opt(&data.auth, context.pool()).await?;
 
->>>>>>> 0f894ec0
     let user_id = match &user {
       Some(user) => Some(user.id),
       None => None,
@@ -909,13 +534,8 @@
     context: &Data<LemmyContext>,
     _websocket_id: Option<ConnectionId>,
   ) -> Result<CommunityResponse, LemmyError> {
-<<<<<<< HEAD
-    let data: &FollowCommunity = &self.data;
-    let user = get_user_from_jwt(&data.auth, pool).await?;
-=======
     let data: &FollowCommunity = &self;
     let user = get_user_from_jwt(&data.auth, context.pool()).await?;
->>>>>>> 0f894ec0
 
     let community_id = data.community_id;
     let community = blocking(context.pool(), move |conn| {
@@ -943,23 +563,11 @@
     } else if data.follow {
       // Dont actually add to the community followers here, because you need
       // to wait for the accept
-<<<<<<< HEAD
-      user
-        .send_follow(&community.actor_id, &self.client, pool)
-        .await?;
-    } else {
-      user
-        .send_unfollow(&community.actor_id, &self.client, pool)
-        .await?;
-      let unfollow = move |conn: &'_ _| CommunityFollower::unfollow(conn, &community_follower_form);
-      if blocking(pool, unfollow).await?.is_err() {
-=======
       user.send_follow(&community.actor_id()?, context).await?;
     } else {
       user.send_unfollow(&community.actor_id()?, context).await?;
       let unfollow = move |conn: &'_ _| CommunityFollower::unfollow(conn, &community_follower_form);
       if blocking(context.pool(), unfollow).await?.is_err() {
->>>>>>> 0f894ec0
         return Err(APIError::err("community_follower_already_exists").into());
       }
     }
@@ -967,11 +575,7 @@
 
     let community_id = data.community_id;
     let user_id = user.id;
-<<<<<<< HEAD
-    let community_view = blocking(pool, move |conn| {
-=======
     let community_view = blocking(context.pool(), move |conn| {
->>>>>>> 0f894ec0
       CommunityView::read(conn, community_id, Some(user_id))
     })
     .await??;
@@ -991,19 +595,11 @@
     context: &Data<LemmyContext>,
     _websocket_id: Option<ConnectionId>,
   ) -> Result<GetFollowedCommunitiesResponse, LemmyError> {
-<<<<<<< HEAD
-    let data: &GetFollowedCommunities = &self.data;
-    let user = get_user_from_jwt(&data.auth, pool).await?;
-
-    let user_id = user.id;
-    let communities = match blocking(pool, move |conn| {
-=======
     let data: &GetFollowedCommunities = &self;
     let user = get_user_from_jwt(&data.auth, context.pool()).await?;
 
     let user_id = user.id;
     let communities = match blocking(context.pool(), move |conn| {
->>>>>>> 0f894ec0
       CommunityFollowerView::for_user(conn, user_id)
     })
     .await?
@@ -1026,28 +622,19 @@
     context: &Data<LemmyContext>,
     websocket_id: Option<ConnectionId>,
   ) -> Result<BanFromCommunityResponse, LemmyError> {
-<<<<<<< HEAD
-    let data: &BanFromCommunity = &self.data;
-    let user = get_user_from_jwt(&data.auth, pool).await?;
-=======
     let data: &BanFromCommunity = &self;
     let user = get_user_from_jwt(&data.auth, context.pool()).await?;
->>>>>>> 0f894ec0
 
     let community_id = data.community_id;
     let banned_user_id = data.user_id;
 
     // Verify that only mods or admins can ban
-<<<<<<< HEAD
-    is_mod_or_admin(pool, user.id, community_id).await?;
-
-    match is_mod_or_admin(pool, data.user_id, community_id).await {
+    is_mod_or_admin(context.pool(), user.id, community_id).await?;
+    // Don't allow mods or admins to be banned
+    match is_mod_or_admin(context.pool(), data.user_id, community_id).await {
       Ok(_) => return Err(APIError::err("couldnt_ban_privilaged_user").into()),
       Err(_e) => (),
     };
-=======
-    is_mod_or_admin(context.pool(), user.id, community_id).await?;
->>>>>>> 0f894ec0
 
     let community_user_ban_form = CommunityUserBanForm {
       community_id: data.community_id,
@@ -1145,13 +732,8 @@
     context: &Data<LemmyContext>,
     websocket_id: Option<ConnectionId>,
   ) -> Result<AddModToCommunityResponse, LemmyError> {
-<<<<<<< HEAD
-    let data: &AddModToCommunity = &self.data;
-    let user = get_user_from_jwt(&data.auth, pool).await?;
-=======
     let data: &AddModToCommunity = &self;
     let user = get_user_from_jwt(&data.auth, context.pool()).await?;
->>>>>>> 0f894ec0
 
     let community_moderator_form = CommunityModeratorForm {
       community_id: data.community_id,
@@ -1161,11 +743,7 @@
     let community_id = data.community_id;
 
     // Verify that only mods or admins can add mod
-<<<<<<< HEAD
-    is_mod_or_admin(pool, user.id, community_id).await?;
-=======
     is_mod_or_admin(context.pool(), user.id, community_id).await?;
->>>>>>> 0f894ec0
 
     if data.added {
       let join = move |conn: &'_ _| CommunityModerator::join(conn, &community_moderator_form);
@@ -1219,13 +797,8 @@
     context: &Data<LemmyContext>,
     _websocket_id: Option<ConnectionId>,
   ) -> Result<GetCommunityResponse, LemmyError> {
-<<<<<<< HEAD
-    let data: &TransferCommunity = &self.data;
-    let user = get_user_from_jwt(&data.auth, pool).await?;
-=======
     let data: &TransferCommunity = &self;
     let user = get_user_from_jwt(&data.auth, context.pool()).await?;
->>>>>>> 0f894ec0
 
     let community_id = data.community_id;
     let read_community = blocking(context.pool(), move |conn| {
@@ -1240,20 +813,7 @@
 
     let mut admins = blocking(context.pool(), move |conn| UserView::admins(conn)).await??;
 
-<<<<<<< HEAD
     let sitemods = blocking(pool, move |conn| UserView::sitemods(conn)).await??;
-
-    let creator_index = admins.iter().position(|r| r.id == site_creator_id).unwrap();
-    let creator_user = admins.remove(creator_index);
-    admins.insert(0, creator_user);
-
-    let user_id = user.id;
-    // Make sure user is the creator, or an admin, or sitemod
-    if user_id != read_community.creator_id
-      && !(admins.iter().map(|a| a.id).any(|x| x == user_id)
-        || sitemods.iter().map(|a| a.id).any(|x| x == user_id))
-    {
-=======
     let creator_index = admins
       .iter()
       .position(|r| r.id == site_creator_id)
@@ -1262,19 +822,18 @@
     admins.insert(0, creator_user);
 
     // Make sure user is the creator, or an admin
-    if user.id != read_community.creator_id && !admins.iter().map(|a| a.id).any(|x| x == user.id) {
->>>>>>> 0f894ec0
+    let user_id = user.id;
+    // Make sure user is the creator, or an admin, or sitemod
+    if user_id != read_community.creator_id
+      && !(admins.iter().map(|a| a.id).any(|x| x == user_id)
+        || sitemods.iter().map(|a| a.id).any(|x| x == user_id)) {
       return Err(APIError::err("not_an_admin").into());
     }
 
     let community_id = data.community_id;
     let new_creator = data.user_id;
     let update = move |conn: &'_ _| Community::update_creator(conn, community_id, new_creator);
-<<<<<<< HEAD
-    if blocking(pool, update).await?.is_err() {
-=======
     if blocking(context.pool(), update).await?.is_err() {
->>>>>>> 0f894ec0
       return Err(APIError::err("couldnt_update_community").into());
     };
 
@@ -1324,11 +883,7 @@
 
     let community_id = data.community_id;
     let user_id = user.id;
-<<<<<<< HEAD
-    let community_view = match blocking(pool, move |conn| {
-=======
     let community_view = match blocking(context.pool(), move |conn| {
->>>>>>> 0f894ec0
       CommunityView::read(conn, community_id, Some(user_id))
     })
     .await?
@@ -1351,11 +906,8 @@
     Ok(GetCommunityResponse {
       community: community_view,
       moderators,
-<<<<<<< HEAD
       admins,
       sitemods,
-=======
->>>>>>> 0f894ec0
       online: 0,
     })
   }
@@ -1363,28 +915,6 @@
 
 pub fn send_community_websocket(
   res: &CommunityResponse,
-<<<<<<< HEAD
-  websocket_info: Option<WebsocketInfo>,
-  op: UserOperation,
-) {
-  if let Some(ws) = websocket_info {
-    // Strip out the user id and subscribed when sending to others
-    let mut res_sent = res.clone();
-    res_sent.community.user_id = None;
-    res_sent.community.subscribed = None;
-
-    ws.chatserver.do_send(SendCommunityRoomMessage {
-      op,
-      response: res_sent,
-      community_id: res.community.id,
-      my_id: ws.id,
-    });
-  }
-}
-
-// Hardcoded NSFW categories until category system is more fleshed out
-const NSFW_CATEGORY_IDS: [i32; 1] = [23];
-=======
   context: &Data<LemmyContext>,
   websocket_id: Option<ConnectionId>,
   op: UserOperation,
@@ -1401,4 +931,6 @@
     websocket_id,
   });
 }
->>>>>>> 0f894ec0
+
+// Hardcoded NSFW categories until category system is more fleshed out
+const NSFW_CATEGORY_IDS: [i32; 1] = [23];