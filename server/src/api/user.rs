use crate::{
  api::{APIError, Oper, Perform},
  apub::{
    extensions::signatures::generate_actor_keypair,
    make_apub_endpoint,
    ApubObjectType,
    EndpointType,
  },
  db::{
    comment::*,
    comment_view::*,
    community::*,
    community_view::*,
    moderator::*,
    password_reset_request::*,
    post::*,
    post_view::*,
    private_message::*,
    private_message_view::*,
    site::*,
    site_view::*,
    user::*,
    user_mention::*,
    user_mention_view::*,
    user_view::*,
    Crud,
    Followable,
    Joinable,
    ListingType,
    SortType,
  },
  generate_random_string,
  is_valid_username,
  naive_from_unix,
  naive_now,
  remove_slurs,
  send_email,
  settings::Settings,
  slur_check,
  slurs_vec_to_str,
  websocket::{
    server::{JoinUserRoom, SendAllMessage, SendUserRoomMessage},
    UserOperation,
    WebsocketInfo,
  },
};
use bcrypt::verify;
use diesel::{
  r2d2::{ConnectionManager, Pool},
  PgConnection,
};
use failure::Error;
use log::{error, info};
use serde::{Deserialize, Serialize};
use std::{env, str::FromStr};

#[derive(Serialize, Deserialize, Debug)]
pub struct Login {
  username_or_email: String,
  password: String,
  captcha_id: String,
}

#[derive(Serialize, Deserialize)]
pub struct Register {
  pub username: String,
  pub email: Option<String>,
  pub password: String,
  pub password_verify: String,
  pub admin: bool,
  pub show_nsfw: bool,
  pub captcha_id: String,
}

#[derive(Serialize, Deserialize)]
pub struct SaveUserSettings {
  show_nsfw: bool,
  theme: String,
  default_sort_type: i16,
  default_listing_type: i16,
  lang: String,
  avatar: Option<String>,
  email: Option<String>,
  matrix_user_id: Option<String>,
  new_password: Option<String>,
  new_password_verify: Option<String>,
  old_password: Option<String>,
  show_avatars: bool,
  send_notifications_to_email: bool,
  auth: String,
}

#[derive(Serialize, Deserialize)]
pub struct LoginResponse {
  pub jwt: String,
}

#[derive(Serialize, Deserialize)]
pub struct GetUserDetails {
  user_id: Option<i32>,
  username: Option<String>,
  sort: String,
  page: Option<i64>,
  limit: Option<i64>,
  community_id: Option<i32>,
  saved_only: bool,
  auth: Option<String>,
}

#[derive(Serialize, Deserialize)]
pub struct GetUserDetailsResponse {
  user: UserView,
  follows: Vec<CommunityFollowerView>,
  moderates: Vec<CommunityModeratorView>,
  comments: Vec<CommentView>,
  posts: Vec<PostView>,
  admins: Vec<UserView>,
}

#[derive(Serialize, Deserialize)]
pub struct GetRepliesResponse {
  replies: Vec<ReplyView>,
}

#[derive(Serialize, Deserialize)]
pub struct GetUserMentionsResponse {
  mentions: Vec<UserMentionView>,
}

#[derive(Serialize, Deserialize)]
pub struct MarkAllAsRead {
  auth: String,
}

#[derive(Serialize, Deserialize)]
pub struct AddAdmin {
  user_id: i32,
  added: bool,
  auth: String,
}

#[derive(Serialize, Deserialize, Clone)]
pub struct AddAdminResponse {
  admins: Vec<UserView>,
}

#[derive(Serialize, Deserialize)]
pub struct BanUser {
  user_id: i32,
  ban: bool,
  reason: Option<String>,
  expires: Option<i64>,
  auth: String,
}

#[derive(Serialize, Deserialize, Clone)]
pub struct BanUserResponse {
  user: UserView,
  banned: bool,
}

#[derive(Serialize, Deserialize)]
pub struct GetReplies {
  sort: String,
  page: Option<i64>,
  limit: Option<i64>,
  unread_only: bool,
  auth: String,
}

#[derive(Serialize, Deserialize)]
pub struct GetUserMentions {
  sort: String,
  page: Option<i64>,
  limit: Option<i64>,
  unread_only: bool,
  auth: String,
}

#[derive(Serialize, Deserialize)]
pub struct EditUserMention {
  user_mention_id: i32,
  read: Option<bool>,
  auth: String,
}

#[derive(Serialize, Deserialize, Clone)]
pub struct UserMentionResponse {
  mention: UserMentionView,
}

#[derive(Serialize, Deserialize)]
pub struct DeleteAccount {
  password: String,
  auth: String,
}

#[derive(Serialize, Deserialize)]
pub struct PasswordReset {
  email: String,
}

#[derive(Serialize, Deserialize, Clone)]
pub struct PasswordResetResponse {}

#[derive(Serialize, Deserialize)]
pub struct PasswordChange {
  token: String,
  password: String,
  password_verify: String,
}

#[derive(Serialize, Deserialize)]
pub struct CreatePrivateMessage {
  content: String,
  pub recipient_id: i32,
  auth: String,
}

#[derive(Serialize, Deserialize)]
pub struct EditPrivateMessage {
  edit_id: i32,
  content: Option<String>,
  deleted: Option<bool>,
  read: Option<bool>,
  auth: String,
}

#[derive(Serialize, Deserialize)]
pub struct GetPrivateMessages {
  unread_only: bool,
  page: Option<i64>,
  limit: Option<i64>,
  auth: String,
}

#[derive(Serialize, Deserialize, Clone)]
pub struct PrivateMessagesResponse {
  messages: Vec<PrivateMessageView>,
}

#[derive(Serialize, Deserialize, Clone)]
pub struct PrivateMessageResponse {
  pub message: PrivateMessageView,
}

#[derive(Serialize, Deserialize, Debug)]
pub struct UserJoin {
  auth: String,
}

#[derive(Serialize, Deserialize, Clone)]
pub struct UserJoinResponse {
  pub user_id: i32,
}

#[derive(Deserialize)]
struct CaptchaResponse {
  success: bool,
}

impl Perform for Oper<Login> {
  type Response = LoginResponse;

  fn perform(
    &self,
    pool: Pool<ConnectionManager<PgConnection>>,
    _websocket_info: Option<WebsocketInfo>,
  ) -> Result<LoginResponse, Error> {
<<<<<<< HEAD
    let secret_key: String = match env::var("HCAPTCHA_SECRET_KEY") {
      Ok(key) => key,
      Err(_e) => "0x0000000000000000000000000000000000000000".to_string(),
    };
=======
    //const SECRET_KEY: &str = "0x0000000000000000000000000000000000000000";
>>>>>>> 5bb727af

    let data: &Login = &self.data;

    let client = reqwest::blocking::Client::new();
    let body = [
      ("secret", secret_key),
      ("response", data.captcha_id.clone()),
    ];
    let res = client
      .post("https://hcaptcha.com/siteverify")
      .form(&body)
      .send()?;
    //println!("received {:?}", &res.text());
    let parsed_response: CaptchaResponse = res.json()?;
    if !parsed_response.success {
      return Err(APIError::err("invalid_captcha").into());
    }

    let conn = pool.get()?;

    // Fetch that username / email
    let user: User_ = match User_::find_by_email_or_username(&conn, &data.username_or_email) {
      Ok(user) => user,
      Err(_e) => return Err(APIError::err("invalid_login_credentials").into()),
    };
    // Verify the password
    let valid: bool = verify(&data.password, &user.password_encrypted).unwrap_or(false);
    if !valid {
      return Err(APIError::err("invalid_login_credentials").into());
    }

    // Return the jwt
    Ok(LoginResponse { jwt: user.jwt() })
  }
}

impl Perform for Oper<Register> {
  type Response = LoginResponse;

  fn perform(
    &self,
    pool: Pool<ConnectionManager<PgConnection>>,
    _websocket_info: Option<WebsocketInfo>,
  ) -> Result<LoginResponse, Error> {
    let secret_key: String = match env::var("HCAPTCHA_SECRET_KEY") {
      Ok(key) => key,
      Err(_e) => "0x0000000000000000000000000000000000000000".to_string(),
    };

    let data: &Register = &self.data;

    let conn = pool.get()?;

    // Make sure there are no admins
    //We put this first because there is no captcha when setting up the site.
    //We bypass captcha check if an admin is legitimately being created
    if data.admin && !UserView::admins(&conn)?.is_empty() {
      return Err(APIError::err("admin_already_created").into());
    }

    if !data.admin {
      let client = reqwest::blocking::Client::new();
      let body = [
        ("secret", secret_key),
        ("response", data.captcha_id.clone()),
      ];
      let res = client
        .post("https://hcaptcha.com/siteverify")
        .form(&body)
        .send()?;
      //println!("received {:?}", &res.text());
      let parsed_response: CaptchaResponse = res.json()?;
      if !parsed_response.success {
        return Err(APIError::err("invalid_captcha").into());
      }
    }

    // Make smuture site has open registration
    if let Ok(site) = SiteView::read(&conn) {
      if !site.open_registration {
        return Err(APIError::err("registration_closed").into());
      }
    }

    // Make sure passwords match
    if data.password != data.password_verify {
      return Err(APIError::err("passwords_dont_match").into());
    }

    if let Err(slurs) = slur_check(&data.username) {
      return Err(APIError::err(&slurs_vec_to_str(slurs)).into());
    }

    let user_keypair = generate_actor_keypair()?;
    if !is_valid_username(&data.username) {
      return Err(APIError::err("invalid_username").into());
    }

    // Register the new user
    let user_form = UserForm {
      name: data.username.to_owned(),
      email: data
        .email
        .to_owned()
        .and_then(|email| Some(email.to_lowercase())),
      matrix_user_id: None,
      avatar: None,
      password_encrypted: data.password.to_owned(),
      preferred_username: None,
      updated: None,
      admin: data.admin,
      banned: false,
      show_nsfw: data.show_nsfw,
      theme: "darkly".into(),
      default_sort_type: SortType::Hot as i16,
      default_listing_type: ListingType::Subscribed as i16,
      lang: "browser".into(),
      show_avatars: true,
      send_notifications_to_email: false,
      actor_id: make_apub_endpoint(EndpointType::User, &data.username).to_string(),
      bio: None,
      local: true,
      private_key: Some(user_keypair.private_key),
      public_key: Some(user_keypair.public_key),
      last_refreshed_at: None,
    };

    // Create the user
    let inserted_user = match User_::register(&conn, &user_form) {
      Ok(user) => user,
      Err(e) => {
        let err_type = if e.to_string()
          == "duplicate key value violates unique constraint \"user__email_key\""
        {
          "email_already_exists"
        } else {
          "user_already_exists"
        };

        return Err(APIError::err(err_type).into());
      }
    };

    let main_community_keypair = generate_actor_keypair()?;

    // Create the main community if it doesn't exist
    let main_community: Community = match Community::read(&conn, 2) {
      Ok(c) => c,
      Err(_e) => {
        let default_community_name = "main";
        let community_form = CommunityForm {
          name: default_community_name.to_string(),
          title: "The Default Community".to_string(),
          description: Some("The Default Community".to_string()),
          category_id: 1,
          nsfw: false,
          creator_id: inserted_user.id,
          removed: None,
          deleted: None,
          updated: None,
          actor_id: make_apub_endpoint(EndpointType::Community, default_community_name).to_string(),
          local: true,
          private_key: Some(main_community_keypair.private_key),
          public_key: Some(main_community_keypair.public_key),
          last_refreshed_at: None,
          published: None,
        };
        Community::create(&conn, &community_form).unwrap()
      }
    };

    // Sign them up for main community no matter what
    let community_follower_form = CommunityFollowerForm {
      community_id: main_community.id,
      user_id: inserted_user.id,
    };

    let _inserted_community_follower =
      match CommunityFollower::follow(&conn, &community_follower_form) {
        Ok(user) => user,
        Err(_e) => return Err(APIError::err("community_follower_already_exists").into()),
      };

    // If its an admin, add them as a mod and follower to main
    if data.admin {
      let community_moderator_form = CommunityModeratorForm {
        community_id: main_community.id,
        user_id: inserted_user.id,
      };

      let _inserted_community_moderator =
        match CommunityModerator::join(&conn, &community_moderator_form) {
          Ok(user) => user,
          Err(_e) => return Err(APIError::err("community_moderator_already_exists").into()),
        };
    }

    // Return the jwt
    Ok(LoginResponse {
      jwt: inserted_user.jwt(),
    })
  }
}

impl Perform for Oper<SaveUserSettings> {
  type Response = LoginResponse;

  fn perform(
    &self,
    pool: Pool<ConnectionManager<PgConnection>>,
    _websocket_info: Option<WebsocketInfo>,
  ) -> Result<LoginResponse, Error> {
    let data: &SaveUserSettings = &self.data;

    let claims = match Claims::decode(&data.auth) {
      Ok(claims) => claims.claims,
      Err(_e) => return Err(APIError::err("not_logged_in").into()),
    };

    let user_id = claims.id;

    let conn = pool.get()?;

    let read_user = User_::read(&conn, user_id)?;

    let email = match &data.email {
      Some(email) => Some(email.to_owned()),
      None => read_user.email,
    };

    let password_encrypted = match &data.new_password {
      Some(new_password) => {
        match &data.new_password_verify {
          Some(new_password_verify) => {
            // Make sure passwords match
            if new_password != new_password_verify {
              return Err(APIError::err("passwords_dont_match").into());
            }

            // Check the old password
            match &data.old_password {
              Some(old_password) => {
                let valid: bool =
                  verify(old_password, &read_user.password_encrypted).unwrap_or(false);
                if !valid {
                  return Err(APIError::err("password_incorrect").into());
                }
                User_::update_password(&conn, user_id, &new_password)?.password_encrypted
              }
              None => return Err(APIError::err("password_incorrect").into()),
            }
          }
          None => return Err(APIError::err("passwords_dont_match").into()),
        }
      }
      None => read_user.password_encrypted,
    };

    let user_form = UserForm {
      name: read_user.name,
      email,
      matrix_user_id: data.matrix_user_id.to_owned(),
      avatar: data.avatar.to_owned(),
      password_encrypted,
      preferred_username: read_user.preferred_username,
      updated: Some(naive_now()),
      admin: read_user.admin,
      banned: read_user.banned,
      show_nsfw: data.show_nsfw,
      theme: data.theme.to_owned(),
      default_sort_type: data.default_sort_type,
      default_listing_type: data.default_listing_type,
      lang: data.lang.to_owned(),
      show_avatars: data.show_avatars,
      send_notifications_to_email: data.send_notifications_to_email,
      actor_id: read_user.actor_id,
      bio: read_user.bio,
      local: read_user.local,
      private_key: read_user.private_key,
      public_key: read_user.public_key,
      last_refreshed_at: None,
    };

    let updated_user = match User_::update(&conn, user_id, &user_form) {
      Ok(user) => user,
      Err(e) => {
        let err_type = if e.to_string()
          == "duplicate key value violates unique constraint \"user__email_key\""
        {
          "email_already_exists"
        } else {
          "user_already_exists"
        };

        return Err(APIError::err(err_type).into());
      }
    };

    // Return the jwt
    Ok(LoginResponse {
      jwt: updated_user.jwt(),
    })
  }
}

impl Perform for Oper<GetUserDetails> {
  type Response = GetUserDetailsResponse;

  fn perform(
    &self,
    pool: Pool<ConnectionManager<PgConnection>>,
    _websocket_info: Option<WebsocketInfo>,
  ) -> Result<GetUserDetailsResponse, Error> {
    let data: &GetUserDetails = &self.data;

    let conn = pool.get()?;

    let user_claims: Option<Claims> = match &data.auth {
      Some(auth) => match Claims::decode(&auth) {
        Ok(claims) => Some(claims.claims),
        Err(_e) => None,
      },
      None => None,
    };

    let user_id = match &user_claims {
      Some(claims) => Some(claims.id),
      None => None,
    };

    let show_nsfw = match &user_claims {
      Some(claims) => claims.show_nsfw,
      None => false,
    };

    let sort = SortType::from_str(&data.sort)?;

    let user_details_id = match data.user_id {
      Some(id) => id,
      None => {
        match User_::read_from_name(
          &conn,
          &data
            .username
            .to_owned()
            .unwrap_or_else(|| "admin".to_string()),
        ) {
          Ok(user) => user.id,
          Err(_e) => return Err(APIError::err("couldnt_find_that_username_or_email").into()),
        }
      }
    };

    let mut user_view = UserView::read(&conn, user_details_id)?;

    let mut posts_query = PostQueryBuilder::create(&conn)
      .sort(&sort)
      .show_nsfw(show_nsfw)
      .saved_only(data.saved_only)
      .for_community_id(data.community_id)
      .my_user_id(user_id)
      .page(data.page)
      .limit(data.limit);

    let mut comments_query = CommentQueryBuilder::create(&conn)
      .sort(&sort)
      .saved_only(data.saved_only)
      .my_user_id(user_id)
      .page(data.page)
      .limit(data.limit);

    // If its saved only, you don't care what creator it was
    // Or, if its not saved, then you only want it for that specific creator
    if !data.saved_only {
      posts_query = posts_query.for_creator_id(user_details_id);
      comments_query = comments_query.for_creator_id(user_details_id);
    }

    let posts = posts_query.list()?;
    let comments = comments_query.list()?;

    let follows = CommunityFollowerView::for_user(&conn, user_details_id)?;
    let moderates = CommunityModeratorView::for_user(&conn, user_details_id)?;
    let site_creator_id = Site::read(&conn, 1)?.creator_id;
    let mut admins = UserView::admins(&conn)?;
    let creator_index = admins.iter().position(|r| r.id == site_creator_id).unwrap();
    let creator_user = admins.remove(creator_index);
    admins.insert(0, creator_user);

    // If its not the same user, remove the email
    if let Some(user_id) = user_id {
      if user_details_id != user_id {
        user_view.email = None;
      }
    } else {
      user_view.email = None;
    }

    // Return the jwt
    Ok(GetUserDetailsResponse {
      user: user_view,
      follows,
      moderates,
      comments,
      posts,
      admins,
    })
  }
}

impl Perform for Oper<AddAdmin> {
  type Response = AddAdminResponse;

  fn perform(
    &self,
    pool: Pool<ConnectionManager<PgConnection>>,
    websocket_info: Option<WebsocketInfo>,
  ) -> Result<AddAdminResponse, Error> {
    let data: &AddAdmin = &self.data;

    let claims = match Claims::decode(&data.auth) {
      Ok(claims) => claims.claims,
      Err(_e) => return Err(APIError::err("not_logged_in").into()),
    };

    let user_id = claims.id;

    let conn = pool.get()?;

    // Make sure user is an admin
    if !UserView::read(&conn, user_id)?.admin {
      return Err(APIError::err("not_an_admin").into());
    }

    match User_::add_admin(&conn, user_id, data.added) {
      Ok(user) => user,
      Err(_e) => return Err(APIError::err("couldnt_update_user").into()),
    };

    // Mod tables
    let form = ModAddForm {
      mod_user_id: user_id,
      other_user_id: data.user_id,
      removed: Some(!data.added),
    };

    ModAdd::create(&conn, &form)?;

    let site_creator_id = Site::read(&conn, 1)?.creator_id;
    let mut admins = UserView::admins(&conn)?;
    let creator_index = admins.iter().position(|r| r.id == site_creator_id).unwrap();
    let creator_user = admins.remove(creator_index);
    admins.insert(0, creator_user);

    let res = AddAdminResponse { admins };

    if let Some(ws) = websocket_info {
      ws.chatserver.do_send(SendAllMessage {
        op: UserOperation::AddAdmin,
        response: res.clone(),
        my_id: ws.id,
      });
    }

    Ok(res)
  }
}

impl Perform for Oper<BanUser> {
  type Response = BanUserResponse;

  fn perform(
    &self,
    pool: Pool<ConnectionManager<PgConnection>>,
    websocket_info: Option<WebsocketInfo>,
  ) -> Result<BanUserResponse, Error> {
    let data: &BanUser = &self.data;

    let claims = match Claims::decode(&data.auth) {
      Ok(claims) => claims.claims,
      Err(_e) => return Err(APIError::err("not_logged_in").into()),
    };

    let user_id = claims.id;

    let conn = pool.get()?;

    // Make sure user is an admin
    if !UserView::read(&conn, user_id)?.admin {
      return Err(APIError::err("not_an_admin").into());
    }

    match User_::ban_user(&conn, user_id, data.ban) {
      Ok(user) => user,
      Err(_e) => return Err(APIError::err("couldnt_update_user").into()),
    };

    // Mod tables
    let expires = match data.expires {
      Some(time) => Some(naive_from_unix(time)),
      None => None,
    };

    let form = ModBanForm {
      mod_user_id: user_id,
      other_user_id: data.user_id,
      reason: data.reason.to_owned(),
      banned: Some(data.ban),
      expires,
    };

    ModBan::create(&conn, &form)?;

    let user_view = UserView::read(&conn, data.user_id)?;

    let res = BanUserResponse {
      user: user_view,
      banned: data.ban,
    };

    if let Some(ws) = websocket_info {
      ws.chatserver.do_send(SendAllMessage {
        op: UserOperation::BanUser,
        response: res.clone(),
        my_id: ws.id,
      });
    }

    Ok(res)
  }
}

impl Perform for Oper<GetReplies> {
  type Response = GetRepliesResponse;

  fn perform(
    &self,
    pool: Pool<ConnectionManager<PgConnection>>,
    _websocket_info: Option<WebsocketInfo>,
  ) -> Result<GetRepliesResponse, Error> {
    let data: &GetReplies = &self.data;

    let claims = match Claims::decode(&data.auth) {
      Ok(claims) => claims.claims,
      Err(_e) => return Err(APIError::err("not_logged_in").into()),
    };

    let user_id = claims.id;

    let sort = SortType::from_str(&data.sort)?;

    let conn = pool.get()?;

    let replies = ReplyQueryBuilder::create(&conn, user_id)
      .sort(&sort)
      .unread_only(data.unread_only)
      .page(data.page)
      .limit(data.limit)
      .list()?;

    Ok(GetRepliesResponse { replies })
  }
}

impl Perform for Oper<GetUserMentions> {
  type Response = GetUserMentionsResponse;

  fn perform(
    &self,
    pool: Pool<ConnectionManager<PgConnection>>,
    _websocket_info: Option<WebsocketInfo>,
  ) -> Result<GetUserMentionsResponse, Error> {
    let data: &GetUserMentions = &self.data;

    let claims = match Claims::decode(&data.auth) {
      Ok(claims) => claims.claims,
      Err(_e) => return Err(APIError::err("not_logged_in").into()),
    };

    let user_id = claims.id;

    let sort = SortType::from_str(&data.sort)?;

    let conn = pool.get()?;

    let mentions = UserMentionQueryBuilder::create(&conn, user_id)
      .sort(&sort)
      .unread_only(data.unread_only)
      .page(data.page)
      .limit(data.limit)
      .list()?;

    Ok(GetUserMentionsResponse { mentions })
  }
}

impl Perform for Oper<EditUserMention> {
  type Response = UserMentionResponse;

  fn perform(
    &self,
    pool: Pool<ConnectionManager<PgConnection>>,
    _websocket_info: Option<WebsocketInfo>,
  ) -> Result<UserMentionResponse, Error> {
    let data: &EditUserMention = &self.data;

    let claims = match Claims::decode(&data.auth) {
      Ok(claims) => claims.claims,
      Err(_e) => return Err(APIError::err("not_logged_in").into()),
    };

    let user_id = claims.id;

    let conn = pool.get()?;

    let user_mention = UserMention::read(&conn, data.user_mention_id)?;

    let user_mention_form = UserMentionForm {
      recipient_id: user_id,
      comment_id: user_mention.comment_id,
      read: data.read.to_owned(),
    };

    let _updated_user_mention =
      match UserMention::update(&conn, user_mention.id, &user_mention_form) {
        Ok(comment) => comment,
        Err(_e) => return Err(APIError::err("couldnt_update_comment").into()),
      };

    let user_mention_view = UserMentionView::read(&conn, user_mention.id, user_id)?;

    Ok(UserMentionResponse {
      mention: user_mention_view,
    })
  }
}

impl Perform for Oper<MarkAllAsRead> {
  type Response = GetRepliesResponse;

  fn perform(
    &self,
    pool: Pool<ConnectionManager<PgConnection>>,
    _websocket_info: Option<WebsocketInfo>,
  ) -> Result<GetRepliesResponse, Error> {
    let data: &MarkAllAsRead = &self.data;

    let claims = match Claims::decode(&data.auth) {
      Ok(claims) => claims.claims,
      Err(_e) => return Err(APIError::err("not_logged_in").into()),
    };

    let user_id = claims.id;

    let conn = pool.get()?;

    let replies = ReplyQueryBuilder::create(&conn, user_id)
      .unread_only(true)
      .page(1)
      .limit(999)
      .list()?;

    for reply in &replies {
      match Comment::mark_as_read(&conn, reply.id) {
        Ok(comment) => comment,
        Err(_e) => return Err(APIError::err("couldnt_update_comment").into()),
      };
    }

    // Mentions
    let mentions = UserMentionQueryBuilder::create(&conn, user_id)
      .unread_only(true)
      .page(1)
      .limit(999)
      .list()?;

    for mention in &mentions {
      let mention_form = UserMentionForm {
        recipient_id: mention.to_owned().recipient_id,
        comment_id: mention.to_owned().id,
        read: Some(true),
      };

      let _updated_mention =
        match UserMention::update(&conn, mention.user_mention_id, &mention_form) {
          Ok(mention) => mention,
          Err(_e) => return Err(APIError::err("couldnt_update_comment").into()),
        };
    }

    // messages
    let messages = PrivateMessageQueryBuilder::create(&conn, user_id)
      .page(1)
      .limit(999)
      .unread_only(true)
      .list()?;

    for message in &messages {
      let private_message_form = PrivateMessageForm {
        content: message.to_owned().content,
        creator_id: message.to_owned().creator_id,
        recipient_id: message.to_owned().recipient_id,
        deleted: None,
        read: Some(true),
        updated: None,
        ap_id: message.to_owned().ap_id,
        local: message.local,
        published: None,
      };

      let _updated_message = match PrivateMessage::update(&conn, message.id, &private_message_form)
      {
        Ok(message) => message,
        Err(_e) => return Err(APIError::err("couldnt_update_private_message").into()),
      };
    }

    Ok(GetRepliesResponse { replies: vec![] })
  }
}

impl Perform for Oper<DeleteAccount> {
  type Response = LoginResponse;

  fn perform(
    &self,
    pool: Pool<ConnectionManager<PgConnection>>,
    _websocket_info: Option<WebsocketInfo>,
  ) -> Result<LoginResponse, Error> {
    let data: &DeleteAccount = &self.data;

    let claims = match Claims::decode(&data.auth) {
      Ok(claims) => claims.claims,
      Err(_e) => return Err(APIError::err("not_logged_in").into()),
    };

    let user_id = claims.id;

    let conn = pool.get()?;

    let user: User_ = User_::read(&conn, user_id)?;

    // Verify the password
    let valid: bool = verify(&data.password, &user.password_encrypted).unwrap_or(false);
    if !valid {
      return Err(APIError::err("password_incorrect").into());
    }

    // Comments
    let comments = CommentQueryBuilder::create(&conn)
      .for_creator_id(user_id)
      .limit(std::i64::MAX)
      .list()?;

    for comment in &comments {
      let _updated_comment = match Comment::permadelete(&conn, comment.id) {
        Ok(comment) => comment,
        Err(_e) => return Err(APIError::err("couldnt_update_comment").into()),
      };
    }

    // Posts
    let posts = PostQueryBuilder::create(&conn)
      .sort(&SortType::New)
      .for_creator_id(user_id)
      .limit(std::i64::MAX)
      .list()?;

    for post in &posts {
      let _updated_post = match Post::permadelete(&conn, post.id) {
        Ok(post) => post,
        Err(_e) => return Err(APIError::err("couldnt_update_post").into()),
      };
    }

    Ok(LoginResponse {
      jwt: data.auth.to_owned(),
    })
  }
}

impl Perform for Oper<PasswordReset> {
  type Response = PasswordResetResponse;

  fn perform(
    &self,
    pool: Pool<ConnectionManager<PgConnection>>,
    _websocket_info: Option<WebsocketInfo>,
  ) -> Result<PasswordResetResponse, Error> {
    let data: &PasswordReset = &self.data;

    let conn = pool.get()?;

    // Fetch that email
    let user: User_ = match User_::find_by_email(&conn, &data.email) {
      Ok(user) => user,
      // We want to avoid tipping anyone off about what usernames and emails are on the server, so we should always return the same message.
      Err(_e) => {
        info!("Failed to find user via email for password reset: {}", _e);
        return Ok(PasswordResetResponse {});
      }
    };

    // Generate a random token
    let token = generate_random_string();

    // Insert the row
    PasswordResetRequest::create_token(&conn, user.id, &token)?;

    // Email the pure token to the user.
    // TODO no i18n support here.
    let user_email = &user.email.expect("email");
    let subject = &format!("Password reset for {}", user.name);
    let hostname = &format!("https://{}", Settings::get().hostname); //TODO add https for now.
    let html = &format!("<h1>Password Reset Request for {}</h1><br><a href={}/password_change/{}>Click here to reset your password</a>", user.name, hostname, &token);
    match send_email(subject, user_email, &user.name, html) {
      Ok(_o) => _o,
      // We want to avoid tipping anyone off about what usernames and emails are on the server, so we should always return the same message.
      Err(_e) => {
        info!("Failed to send email: {}", _e);
        return Ok(PasswordResetResponse {});
      }
    };

    Ok(PasswordResetResponse {})
  }
}

impl Perform for Oper<PasswordChange> {
  type Response = LoginResponse;

  fn perform(
    &self,
    pool: Pool<ConnectionManager<PgConnection>>,
    _websocket_info: Option<WebsocketInfo>,
  ) -> Result<LoginResponse, Error> {
    let data: &PasswordChange = &self.data;

    let conn = pool.get()?;

    // Fetch the user_id from the token
    let user_id = PasswordResetRequest::read_from_token(&conn, &data.token)?.user_id;

    // Make sure passwords match
    if data.password != data.password_verify {
      return Err(APIError::err("passwords_dont_match").into());
    }

    // Update the user with the new password
    let updated_user = match User_::update_password(&conn, user_id, &data.password) {
      Ok(user) => user,
      Err(_e) => return Err(APIError::err("couldnt_update_user").into()),
    };

    // Return the jwt
    Ok(LoginResponse {
      jwt: updated_user.jwt(),
    })
  }
}

impl Perform for Oper<CreatePrivateMessage> {
  type Response = PrivateMessageResponse;

  fn perform(
    &self,
    pool: Pool<ConnectionManager<PgConnection>>,
    websocket_info: Option<WebsocketInfo>,
  ) -> Result<PrivateMessageResponse, Error> {
    let data: &CreatePrivateMessage = &self.data;

    let claims = match Claims::decode(&data.auth) {
      Ok(claims) => claims.claims,
      Err(_e) => return Err(APIError::err("not_logged_in").into()),
    };

    let user_id = claims.id;

    let hostname = &format!("https://{}", Settings::get().hostname);

    let conn = pool.get()?;

    // Check for a site ban
    let user = User_::read(&conn, user_id)?;
    if user.banned {
      return Err(APIError::err("site_ban").into());
    }

    let content_slurs_removed = remove_slurs(&data.content.to_owned());

    let private_message_form = PrivateMessageForm {
      content: content_slurs_removed.to_owned(),
      creator_id: user_id,
      recipient_id: data.recipient_id,
      deleted: None,
      read: None,
      updated: None,
      ap_id: "http://fake.com".into(),
      local: true,
      published: None,
    };

    let inserted_private_message = match PrivateMessage::create(&conn, &private_message_form) {
      Ok(private_message) => private_message,
      Err(_e) => {
        return Err(APIError::err("couldnt_create_private_message").into());
      }
    };

    let updated_private_message =
      match PrivateMessage::update_ap_id(&conn, inserted_private_message.id) {
        Ok(private_message) => private_message,
        Err(_e) => return Err(APIError::err("couldnt_create_private_message").into()),
      };

    updated_private_message.send_create(&user, &conn)?;

    // Send notifications to the recipient
    let recipient_user = User_::read(&conn, data.recipient_id)?;
    if recipient_user.send_notifications_to_email {
      if let Some(email) = recipient_user.email {
        let subject = &format!(
          "{} - Private Message from {}",
          Settings::get().hostname,
          claims.username
        );
        let html = &format!(
          "<h1>Private Message</h1><br><div>{} - {}</div><br><a href={}/inbox>inbox</a>",
          claims.username, &content_slurs_removed, hostname
        );
        match send_email(subject, &email, &recipient_user.name, html) {
          Ok(_o) => _o,
          Err(e) => error!("{}", e),
        };
      }
    }

    let message = PrivateMessageView::read(&conn, inserted_private_message.id)?;

    let res = PrivateMessageResponse { message };

    if let Some(ws) = websocket_info {
      ws.chatserver.do_send(SendUserRoomMessage {
        op: UserOperation::CreatePrivateMessage,
        response: res.clone(),
        recipient_id: recipient_user.id,
        my_id: ws.id,
      });
    }

    Ok(res)
  }
}

impl Perform for Oper<EditPrivateMessage> {
  type Response = PrivateMessageResponse;

  fn perform(
    &self,
    pool: Pool<ConnectionManager<PgConnection>>,
    websocket_info: Option<WebsocketInfo>,
  ) -> Result<PrivateMessageResponse, Error> {
    let data: &EditPrivateMessage = &self.data;

    let claims = match Claims::decode(&data.auth) {
      Ok(claims) => claims.claims,
      Err(_e) => return Err(APIError::err("not_logged_in").into()),
    };

    let user_id = claims.id;

    let conn = pool.get()?;

    let orig_private_message = PrivateMessage::read(&conn, data.edit_id)?;

    // Check for a site ban
    let user = User_::read(&conn, user_id)?;
    if user.banned {
      return Err(APIError::err("site_ban").into());
    }

    // Check to make sure they are the creator (or the recipient marking as read
    if !(data.read.is_some() && orig_private_message.recipient_id.eq(&user_id)
      || orig_private_message.creator_id.eq(&user_id))
    {
      return Err(APIError::err("no_private_message_edit_allowed").into());
    }

    let content_slurs_removed = match &data.content {
      Some(content) => remove_slurs(content),
      None => orig_private_message.content,
    };

    let private_message_form = PrivateMessageForm {
      content: content_slurs_removed,
      creator_id: orig_private_message.creator_id,
      recipient_id: orig_private_message.recipient_id,
      deleted: data.deleted.to_owned(),
      read: data.read.to_owned(),
      updated: if data.read.is_some() {
        orig_private_message.updated
      } else {
        Some(naive_now())
      },
      ap_id: orig_private_message.ap_id,
      local: orig_private_message.local,
      published: None,
    };

    let updated_private_message =
      match PrivateMessage::update(&conn, data.edit_id, &private_message_form) {
        Ok(private_message) => private_message,
        Err(_e) => return Err(APIError::err("couldnt_update_private_message").into()),
      };

    if let Some(deleted) = data.deleted.to_owned() {
      if deleted {
        updated_private_message.send_delete(&user, &conn)?;
      } else {
        updated_private_message.send_undo_delete(&user, &conn)?;
      }
    } else {
      updated_private_message.send_update(&user, &conn)?;
    }

    let message = PrivateMessageView::read(&conn, data.edit_id)?;

    let res = PrivateMessageResponse { message };

    if let Some(ws) = websocket_info {
      ws.chatserver.do_send(SendUserRoomMessage {
        op: UserOperation::EditPrivateMessage,
        response: res.clone(),
        recipient_id: orig_private_message.recipient_id,
        my_id: ws.id,
      });
    }

    Ok(res)
  }
}

impl Perform for Oper<GetPrivateMessages> {
  type Response = PrivateMessagesResponse;

  fn perform(
    &self,
    pool: Pool<ConnectionManager<PgConnection>>,
    _websocket_info: Option<WebsocketInfo>,
  ) -> Result<PrivateMessagesResponse, Error> {
    let data: &GetPrivateMessages = &self.data;

    let claims = match Claims::decode(&data.auth) {
      Ok(claims) => claims.claims,
      Err(_e) => return Err(APIError::err("not_logged_in").into()),
    };

    let user_id = claims.id;

    let conn = pool.get()?;

    let messages = PrivateMessageQueryBuilder::create(&conn, user_id)
      .page(data.page)
      .limit(data.limit)
      .unread_only(data.unread_only)
      .list()?;

    Ok(PrivateMessagesResponse { messages })
  }
}

impl Perform for Oper<UserJoin> {
  type Response = UserJoinResponse;

  fn perform(
    &self,
    _pool: Pool<ConnectionManager<PgConnection>>,
    websocket_info: Option<WebsocketInfo>,
  ) -> Result<UserJoinResponse, Error> {
    let data: &UserJoin = &self.data;

    let claims = match Claims::decode(&data.auth) {
      Ok(claims) => claims.claims,
      Err(_e) => return Err(APIError::err("not_logged_in").into()),
    };

    let user_id = claims.id;

    if let Some(ws) = websocket_info {
      if let Some(id) = ws.id {
        ws.chatserver.do_send(JoinUserRoom { user_id, id });
      }
    }

    Ok(UserJoinResponse { user_id })
  }
}<|MERGE_RESOLUTION|>--- conflicted
+++ resolved
@@ -267,14 +267,10 @@
     pool: Pool<ConnectionManager<PgConnection>>,
     _websocket_info: Option<WebsocketInfo>,
   ) -> Result<LoginResponse, Error> {
-<<<<<<< HEAD
     let secret_key: String = match env::var("HCAPTCHA_SECRET_KEY") {
       Ok(key) => key,
       Err(_e) => "0x0000000000000000000000000000000000000000".to_string(),
     };
-=======
-    //const SECRET_KEY: &str = "0x0000000000000000000000000000000000000000";
->>>>>>> 5bb727af
 
     let data: &Login = &self.data;
 
