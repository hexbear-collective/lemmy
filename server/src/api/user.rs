--- conflicted
+++ resolved
@@ -265,16 +265,11 @@
     &self,
     pool: &DbPool,
     _websocket_info: Option<WebsocketInfo>,
-<<<<<<< HEAD
   ) -> Result<LoginResponse, LemmyError> {
-    const SECRET_KEY: &str = "0x0000000000000000000000000000000000000000";
-=======
-  ) -> Result<LoginResponse, Error> {
     let secret_key: String = match env::var("HCAPTCHA_SECRET_KEY") {
       Ok(key) => key,
       Err(_e) => "0x0000000000000000000000000000000000000000".to_string(),
     };
->>>>>>> e22cc2cc
 
     let data: &Login = &self.data;
 
@@ -322,17 +317,12 @@
     &self,
     pool: &DbPool,
     _websocket_info: Option<WebsocketInfo>,
-<<<<<<< HEAD
   ) -> Result<LoginResponse, LemmyError> {
-    const SECRET_KEY: &str = "0x0000000000000000000000000000000000000000";
-=======
-  ) -> Result<LoginResponse, Error> {
     let secret_key: String = match env::var("HCAPTCHA_SECRET_KEY") {
       Ok(key) => key,
       Err(_e) => "0x0000000000000000000000000000000000000000".to_string(),
     };
 
->>>>>>> e22cc2cc
     let data: &Register = &self.data;
 
     // Make sure there are no admins
