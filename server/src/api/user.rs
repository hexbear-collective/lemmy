--- conflicted
+++ resolved
@@ -1,46 +1,25 @@
-use crate::{
-<<<<<<< HEAD
-  api::{check_slurs, claims::Claims, get_user_from_jwt, get_user_from_jwt_opt, is_admin, Perform},
-  apub::ApubObjectType,
-  blocking,
-  captcha_espeak_wav_base64,
-=======
-  api::{
-    check_slurs, claims::Claims, get_user_from_jwt, get_user_from_jwt_opt, is_admin,
-    is_admin_or_sitemod, APIError, Oper, Perform,
-  },
-  blocking, captcha_espeak_wav_base64,
-  hcaptcha::hcaptcha_verify,
->>>>>>> 0191cf1c
-  is_within_message_char_limit,
-  hcaptcha::hcaptcha_verify,
-  websocket::{
-<<<<<<< HEAD
-    messages::{CaptchaItem, CheckCaptcha, JoinUserRoom, SendAllMessage, SendUserRoomMessage},
-    UserOperation,
-  },
-  LemmyContext,
-=======
-    server::{CaptchaItem, CheckCaptcha, JoinUserRoom, SendAllMessage, SendUserRoomMessage},
-    UserOperation, WebsocketInfo,
-  },
-  DbPool, LemmyError,
->>>>>>> 0191cf1c
-};
+use std::collections::BTreeMap;
+use std::str::FromStr;
+
 use actix_web::web::Data;
 use anyhow::Context;
 use bcrypt::verify;
-use captcha::{gen, Difficulty};
+use captcha::{Difficulty, gen};
 use chrono::Duration;
-use lemmy_api_structs::{user::*, APIError};
+use log::{error, info};
+
+use lemmy_api_structs::{APIError, user::*};
 use lemmy_db::{
-<<<<<<< HEAD
   comment::*,
   comment_view::*,
   community::*,
   community_settings::*,
   community_view::*,
+  Crud,
   diesel_option_overwrite,
+  Followable,
+  Joinable,
+  ListingType,
   moderator::*,
   naive_now,
   password_reset_request::*,
@@ -50,354 +29,43 @@
   private_message_view::*,
   site::*,
   site_view::*,
+  SortType,
   user::*,
   user_mention::*,
   user_mention_view::*,
   user_tag::*,
   user_view::*,
-  Crud,
-  Followable,
-  Joinable,
-  ListingType,
-  SortType,
 };
 use lemmy_utils::{
+  ConnectionId,
+  EndpointType,
   generate_actor_keypair,
   generate_random_string,
   is_valid_preferred_username,
   is_valid_username,
+  LemmyError,
   location_info,
   make_apub_endpoint,
   naive_from_unix,
   remove_slurs,
   send_email,
   settings::Settings,
-  ConnectionId,
-  EndpointType,
-  LemmyError,
 };
-use log::{error, info};
-use std::str::FromStr;
-use std::collections::BTreeMap;
-=======
-  comment::*, comment_view::*, community::*, community_settings::CommunitySettings,
-  community_view::*, moderator::*, naive_now, password_reset_request::*, post::*, post_view::*,
-  private_message::*, private_message_view::*, site::*, site_view::*, user::*, user_mention::*,
-  user_mention_view::*, user_tag::*, user_view::*, Crud, Followable, ListingType, SortType,
+
+use crate::{
+  api::{check_slurs, claims::Claims, get_user_from_jwt, get_user_from_jwt_opt, is_admin, Perform},
+  apub::ApubObjectType,
+  blocking,
+  captcha_espeak_wav_base64,
+  hcaptcha::hcaptcha_verify,
+  is_within_message_char_limit,
+  LemmyContext,
+  websocket::{
+    messages::{CaptchaItem, CheckCaptcha, JoinUserRoom, SendAllMessage, SendUserRoomMessage},
+    UserOperation,
+  },
 };
-use lemmy_utils::{
-  generate_actor_keypair, generate_random_string, is_valid_username, make_apub_endpoint,
-  naive_from_unix, remove_slurs, send_email, settings::Settings, EndpointType,
-};
-use log::{error, info};
-use serde::{Deserialize, Serialize};
-use std::{collections::BTreeMap, str::FromStr};
-
-#[derive(Serialize, Deserialize, Debug)]
-pub struct Login {
-  username_or_email: String,
-  password: String,
-}
-
-#[derive(Serialize, Deserialize)]
-pub struct Register {
-  pub username: String,
-  pub email: Option<String>,
-  pub password: String,
-  pub password_verify: String,
-  pub show_nsfw: bool,
-  pub pronouns: Option<String>,
-  pub captcha_uuid: Option<String>,
-  pub captcha_answer: Option<String>,
-  pub hcaptcha_id: Option<String>, // hcaptcha id
-}
-
-#[derive(Serialize, Deserialize)]
-pub struct GetCaptcha {}
-
-#[derive(Serialize, Deserialize)]
-pub struct GetCaptchaResponse {
-  #[serde(skip_serializing_if = "Option::is_none")]
-  ok: Option<CaptchaResponse>,
-  #[serde(skip_serializing_if = "Option::is_none")]
-  hcaptcha: Option<HCaptchaResponse>,
-}
-
-#[derive(Serialize, Deserialize)]
-pub struct CaptchaResponse {
-  png: String,         // A Base64 encoded png
-  wav: Option<String>, // A Base64 encoded wav audio
-  uuid: String,
-}
-
-#[derive(Serialize, Deserialize)]
-pub struct HCaptchaResponse {
-  site_key: String,
-  verify_url: String,
-}
-
-#[derive(Serialize, Deserialize)]
-pub struct SaveUserSettings {
-  show_nsfw: bool,
-  theme: String,
-  default_sort_type: i16,
-  default_listing_type: i16,
-  lang: String,
-  avatar: Option<String>,
-  banner: Option<String>,
-  preferred_username: Option<String>,
-  email: Option<String>,
-  bio: Option<String>,
-  matrix_user_id: Option<String>,
-  new_password: Option<String>,
-  new_password_verify: Option<String>,
-  old_password: Option<String>,
-  show_avatars: bool,
-  send_notifications_to_email: bool,
-  auth: String,
-}
-
-#[derive(Serialize, Deserialize)]
-pub struct LoginResponse {
-  pub jwt: String,
-}
-
-#[derive(Serialize, Deserialize)]
-pub struct GetUserDetails {
-  user_id: Option<i32>,
-  username: Option<String>,
-  sort: String,
-  page: Option<i64>,
-  limit: Option<i64>,
-  community_id: Option<i32>,
-  saved_only: bool,
-  auth: Option<String>,
-}
-
-#[derive(Serialize, Deserialize)]
-pub struct GetUserDetailsResponse {
-  user: UserView,
-  follows: Vec<CommunityFollowerView>,
-  moderates: Vec<CommunityModeratorView>,
-  comments: Vec<CommentView>,
-  posts: Vec<PostView>,
-  admins: Vec<UserView>,
-  sitemods: Vec<UserView>,
-}
-
-#[derive(Serialize, Deserialize)]
-pub struct GetRepliesResponse {
-  replies: Vec<ReplyView>,
-}
-
-#[derive(Serialize, Deserialize)]
-pub struct GetUserMentionsResponse {
-  mentions: Vec<UserMentionView>,
-}
-
-#[derive(Serialize, Deserialize)]
-pub struct MarkAllAsRead {
-  auth: String,
-}
-
-#[derive(Serialize, Deserialize)]
-pub struct AddAdmin {
-  user_id: i32,
-  added: bool,
-  auth: String,
-}
-
-#[derive(Serialize, Deserialize, Clone)]
-pub struct AddAdminResponse {
-  admins: Vec<UserView>,
-}
-
-#[derive(Serialize, Deserialize)]
-pub struct AddSitemod {
-  user_id: i32,
-  added: bool,
-  auth: String,
-}
-
-#[derive(Serialize, Deserialize, Clone)]
-pub struct AddSitemodResponse {
-  sitemods: Vec<UserView>,
-}
-
-#[derive(Serialize, Deserialize)]
-pub struct BanUser {
-  user_id: i32,
-  ban: bool,
-  reason: Option<String>,
-  expires: Option<i64>,
-  auth: String,
-}
-
-#[derive(Serialize, Deserialize, Clone)]
-pub struct BanUserResponse {
-  user: UserView,
-  banned: bool,
-}
-
-#[derive(Serialize, Deserialize)]
-pub struct RemoveUserContent {
-  user_id: i32,
-  time: Option<i32>,
-  community_id: Option<i32>,
-  reason: Option<String>,
-  auth: String,
-}
-
-#[derive(Serialize, Deserialize)]
-pub struct GetReplies {
-  sort: String,
-  page: Option<i64>,
-  limit: Option<i64>,
-  unread_only: bool,
-  auth: String,
-}
-
-#[derive(Serialize, Deserialize)]
-pub struct GetUserMentions {
-  sort: String,
-  page: Option<i64>,
-  limit: Option<i64>,
-  unread_only: bool,
-  auth: String,
-}
-
-#[derive(Serialize, Deserialize)]
-pub struct MarkUserMentionAsRead {
-  user_mention_id: i32,
-  read: bool,
-  auth: String,
-}
-
-#[derive(Serialize, Deserialize, Clone)]
-pub struct UserMentionResponse {
-  mention: UserMentionView,
-}
-
-#[derive(Serialize, Deserialize)]
-pub struct DeleteAccount {
-  password: String,
-  auth: String,
-}
-
-#[derive(Serialize, Deserialize)]
-pub struct PasswordReset {
-  email: String,
-}
-
-#[derive(Serialize, Deserialize, Clone)]
-pub struct PasswordResetResponse {}
-
-#[derive(Serialize, Deserialize)]
-pub struct PasswordChange {
-  token: String,
-  password: String,
-  password_verify: String,
-}
-
-#[derive(Serialize, Deserialize)]
-pub struct CreatePrivateMessage {
-  content: String,
-  pub recipient_id: i32,
-  auth: String,
-}
-
-#[derive(Serialize, Deserialize)]
-pub struct EditPrivateMessage {
-  edit_id: i32,
-  content: String,
-  auth: String,
-}
-
-#[derive(Serialize, Deserialize)]
-pub struct DeletePrivateMessage {
-  edit_id: i32,
-  deleted: bool,
-  auth: String,
-}
-
-#[derive(Serialize, Deserialize)]
-pub struct MarkPrivateMessageAsRead {
-  edit_id: i32,
-  read: bool,
-  auth: String,
-}
-
-#[derive(Serialize, Deserialize)]
-pub struct GetPrivateMessages {
-  unread_only: bool,
-  page: Option<i64>,
-  limit: Option<i64>,
-  auth: String,
-}
-
-#[derive(Serialize, Deserialize, Clone)]
-pub struct PrivateMessagesResponse {
-  messages: Vec<PrivateMessageView>,
-}
-
-#[derive(Serialize, Deserialize, Clone)]
-pub struct PrivateMessageResponse {
-  pub message: PrivateMessageView,
-}
-
-#[derive(Serialize, Deserialize, Debug)]
-pub struct UserJoin {
-  auth: String,
-}
-
-#[derive(Serialize, Deserialize, Clone)]
-pub struct UserJoinResponse {
-  pub user_id: i32,
-}
-
-#[derive(Serialize, Deserialize, Clone)]
-pub struct GetUserTag {
-  user: i32,
-  community: Option<i32>,
-}
-
-#[derive(Serialize, Deserialize, Clone)]
-pub struct SetUserTag {
-  tag: String,
-  value: Option<String>,
-  auth: String,
-}
-
-#[derive(Serialize, Deserialize, Clone)]
-pub struct UserTagResponse {
-  user: i32,
-  #[serde(skip_serializing_if = "Option::is_none")]
-  community: Option<i32>,
-  tags: UserTagsSchema,
-}
-
-#[derive(Serialize, Deserialize, Clone)]
-struct UserTagsSchema {
-  #[serde(skip_serializing_if = "Option::is_none")]
-  pronouns: Option<String>,
-  #[serde(skip_serializing_if = "Option::is_none")]
-  tendency: Option<String>,
-  #[serde(skip_serializing_if = "Option::is_none")]
-  favorite_food: Option<String>,
-  #[serde(skip_serializing_if = "Option::is_none")]
-  flair: Option<String>,
-}
->>>>>>> 0191cf1c
-
-#[derive(Serialize, Deserialize)]
-pub struct GetUnreadCount {
-  auth: String,
-}
-
-#[derive(Serialize, Deserialize)]
-pub struct GetUnreadCountResponse {
-  unreads: i32,
-}
+use crate::api::is_admin_or_sitemod;
 
 #[async_trait::async_trait(?Send)]
 impl Perform for SetUserTag {
@@ -442,7 +110,7 @@
   async fn perform(
     &self,
     context: &Data<LemmyContext>,
-    websocket_id: Option<ConnectionId>,
+    _websocket_id: Option<ConnectionId>,
   ) -> Result<UserTagResponse, LemmyError> {
     let data: &GetUserTag = &self;
     let user = data.user;
@@ -602,8 +270,8 @@
     // Register the new user
     let user_form = UserForm {
       name: data.username.to_owned(),
-      email: Some(data.email.to_owned()),
-      admin: data.admin,
+      email: Some(email.to_owned()),
+      admin: false,
       sitemod: false,
       matrix_user_id: None,
       avatar: None,
@@ -831,7 +499,7 @@
       None => read_user.bio,
     };
 
-    // temporarily disable avitars
+    // temporarily disable avatars
     // let avatar = diesel_option_overwrite(&data.avatar);
     // let banner = diesel_option_overwrite(&data.banner);
     let avatar: Option<Option<String>> = None;
@@ -1040,7 +708,7 @@
       user_view.email = None;
     }
 
-    // temporarily disable avitars
+    // temporarily disable avatars
     user_view.avatar = None;
 
     // Return the jwt
@@ -1245,160 +913,7 @@
 }
 
 #[async_trait::async_trait(?Send)]
-<<<<<<< HEAD
 impl Perform for GetReplies {
-=======
-impl Perform for Oper<RemoveUserContent> {
-  type Response = BanUserResponse;
-
-  async fn perform(
-    &self,
-    pool: &DbPool,
-    websocket_info: Option<WebsocketInfo>,
-  ) -> Result<BanUserResponse, LemmyError> {
-    let data: &RemoveUserContent = &self.data;
-
-    // Permissions checks
-    let user = get_user_from_jwt(data.auth.as_str(), pool).await?;
-    let admin = is_admin_or_sitemod(pool, user.id).await.is_ok();
-
-    // Gather a list of communities the user moderates
-    let uid = user.id;
-    let mod_communities = blocking(pool, move |conn| {
-      CommunityModeratorView::for_user(conn, uid)
-    })
-    .await??
-    .iter()
-    .map(|c| c.id)
-    .collect::<Vec<i32>>();
-
-    let remove_communities = match data.community_id {
-      Some(community_id) => {
-        if mod_communities.contains(&community_id) {
-          Ok(vec![community_id])
-        } else {
-          Err(LemmyError::from(APIError::err("couldnt_update_user")))
-        }
-      }
-      None => {
-        if admin {
-          Ok(Vec::new())
-        } else if !mod_communities.is_empty() {
-          Ok(mod_communities)
-        } else {
-          Err(LemmyError::from(APIError::err("couldnt_update_user")))
-        }
-      }
-    }?;
-
-    let mut post_id_list: Vec<i32> = Vec::new();
-    let mut comment_id_list: Vec<i32> = Vec::new();
-    let remove_user_id = data.user_id;
-    let reason = "USER CONTENT MASS REMOVED";
-    if let Some(given_reason) = data.reason.to_owned() {
-      [reason, &given_reason].join(": ");
-    }
-    if remove_communities.is_empty() {
-      let time = data.time;
-      blocking(pool, move |conn| {
-        let posts_query = PostQueryBuilder::create(conn)
-          .for_creator_id(remove_user_id)
-          .max_age(time);
-        posts_query.list()
-      })
-      .await??
-      .iter()
-      .for_each(|pv| post_id_list.push(pv.id));
-
-      let time = data.time;
-      blocking(pool, move |conn| {
-        let comments_query = CommentQueryBuilder::create(conn)
-          .for_creator_id(remove_user_id)
-          .max_age(time);
-        comments_query.list()
-      })
-      .await??
-      .iter()
-      .for_each(|cv| comment_id_list.push(cv.id));
-    } else {
-      for community_id in remove_communities {
-        blocking(pool, move |conn| {
-          let posts_query = PostQueryBuilder::create(conn)
-            .for_creator_id(remove_user_id)
-            .for_community_id(community_id);
-          /*
-          let time = data.time;
-          if time != 0 {
-              posts_query.query.filter(published.gt(now - time.hours()))
-          }
-          */
-          posts_query.list()
-        })
-        .await??
-        .iter()
-        .for_each(|pv| post_id_list.push(pv.id));
-
-        blocking(pool, move |conn| {
-          let comments_query = CommentQueryBuilder::create(conn)
-            .for_creator_id(remove_user_id)
-            .for_community_id(community_id);
-
-          comments_query.list()
-        })
-        .await??
-        .iter()
-        .for_each(|cv| comment_id_list.push(cv.id));
-      }
-    }
-
-    for post_id in post_id_list {
-      let form = ModRemovePostForm {
-        mod_user_id: user.id,
-        post_id,
-        reason: Some(reason.to_string()),
-        removed: Some(true),
-      };
-
-      blocking(pool, move |conn| ModRemovePost::create(conn, &form)).await??;
-      blocking(pool, move |conn| Post::permadelete(conn, post_id)).await??;
-    }
-
-    for comment_id in comment_id_list {
-      let form = ModRemoveCommentForm {
-        mod_user_id: user.id,
-        comment_id,
-        reason: Some(reason.to_string()),
-        removed: Some(true),
-      };
-
-      blocking(pool, move |conn| ModRemoveComment::create(conn, &form)).await??;
-      blocking(pool, move |conn| Comment::permadelete(conn, comment_id)).await??;
-    }
-
-    let user_id = data.user_id;
-    let user_view = blocking(pool, move |conn| UserView::read(conn, user_id)).await??;
-
-    let banned = user_view.banned;
-    let res = BanUserResponse {
-      user: user_view,
-      banned,
-    };
-
-    if let Some(ws) = websocket_info {
-      ws.chatserver.do_send(SendAllMessage {
-        op: UserOperation::RemoveUserContent,
-        response: res.clone(),
-        my_id: ws.id,
-      });
-    }
-
-    Ok(res)
-  }
-}
-
-#[async_trait::async_trait(?Send)]
-impl Perform for Oper<GetReplies> {
->>>>>>> 0191cf1c
   type Response = GetRepliesResponse;
 
   async fn perform(
@@ -2018,22 +1533,169 @@
 }
 
 #[async_trait::async_trait(?Send)]
-impl Perform for Oper<GetUnreadCount> {
+impl Perform for GetUnreadCount {
   type Response = GetUnreadCountResponse;
 
   async fn perform(
     &self,
-    pool: &DbPool,
-    _websocket_info: Option<WebsocketInfo>,
+    context: &Data<LemmyContext>,
+    _websocket_id: Option<ConnectionId>,
   ) -> Result<GetUnreadCountResponse, LemmyError> {
-    let data: &GetUnreadCount = &self.data;
-    let user = get_user_from_jwt(&data.auth, pool).await?;
+    let data: &GetUnreadCount = &self;
+    let user = get_user_from_jwt(&data.auth, context.pool()).await?;
     let user_id = user.id;
 
-    let unread_notifs = blocking(pool, move |conn| {
+    let unread_notifs = blocking(context.pool(), move |conn| {
       User_::get_unread_notifs(conn, user_id)
     }).await??;
 
     Ok(GetUnreadCountResponse { unreads: unread_notifs.unreads })
   }
+}
+
+#[async_trait::async_trait(?Send)]
+impl Perform for RemoveUserContent {
+  type Response = BanUserResponse;
+
+  async fn perform(
+    &self,
+    context: &Data<LemmyContext>,
+    websocket_id: Option<ConnectionId>,
+  ) -> Result<BanUserResponse, LemmyError> {
+    let data: &RemoveUserContent = &self;
+
+    // Permissions checks
+    let user = get_user_from_jwt(&data.auth, context.pool()).await?;
+    let admin = is_admin_or_sitemod(context.pool(), user.id).await.is_ok();
+
+    // Gather a list of communities the user moderates
+    let uid = user.id;
+    let mod_communities = blocking(context.pool(), move |conn| {
+      CommunityModeratorView::for_user(conn, uid)
+    })
+        .await??
+        .iter()
+        .map(|c| c.id)
+        .collect::<Vec<i32>>();
+
+    let remove_communities = match data.community_id {
+      Some(community_id) => {
+        if mod_communities.contains(&community_id) {
+          Ok(vec![community_id])
+        } else {
+          Err(LemmyError::from(APIError::err("couldnt_update_user")))
+        }
+      }
+      None => {
+        if admin {
+          Ok(Vec::new())
+        } else if !mod_communities.is_empty() {
+          Ok(mod_communities)
+        } else {
+          Err(LemmyError::from(APIError::err("couldnt_update_user")))
+        }
+      }
+    }?;
+
+    let mut post_id_list: Vec<i32> = Vec::new();
+    let mut comment_id_list: Vec<i32> = Vec::new();
+    let remove_user_id = data.user_id;
+    let reason = "USER CONTENT MASS REMOVED";
+    if let Some(given_reason) = data.reason.to_owned() {
+      [reason, &given_reason].join(": ");
+    }
+    if remove_communities.is_empty() {
+      let time = data.time;
+      blocking(context.pool(), move |conn| {
+        let posts_query = PostQueryBuilder::create(conn)
+            .for_creator_id(remove_user_id)
+            .max_age(time);
+        posts_query.list()
+      })
+          .await??
+          .iter()
+          .for_each(|pv| post_id_list.push(pv.id));
+
+      let time = data.time;
+      blocking(context.pool(), move |conn| {
+        let comments_query = CommentQueryBuilder::create(conn)
+            .for_creator_id(remove_user_id)
+            .max_age(time);
+        comments_query.list()
+      })
+          .await??
+          .iter()
+          .for_each(|cv| comment_id_list.push(cv.id));
+    } else {
+      for community_id in remove_communities {
+        blocking(context.pool(), move |conn| {
+          let posts_query = PostQueryBuilder::create(conn)
+              .for_creator_id(remove_user_id)
+              .for_community_id(community_id);
+          /*
+          let time = data.time;
+          if time != 0 {
+              posts_query.query.filter(published.gt(now - time.hours()))
+          }
+          */
+          posts_query.list()
+        })
+            .await??
+            .iter()
+            .for_each(|pv| post_id_list.push(pv.id));
+
+        blocking(context.pool(), move |conn| {
+          let comments_query = CommentQueryBuilder::create(conn)
+              .for_creator_id(remove_user_id)
+              .for_community_id(community_id);
+
+          comments_query.list()
+        })
+            .await??
+            .iter()
+            .for_each(|cv| comment_id_list.push(cv.id));
+      }
+    }
+
+    for post_id in post_id_list {
+      let form = ModRemovePostForm {
+        mod_user_id: user.id,
+        post_id,
+        reason: Some(reason.to_string()),
+        removed: Some(true),
+      };
+
+      blocking(context.pool(), move |conn| ModRemovePost::create(conn, &form)).await??;
+      blocking(context.pool(), move |conn| Post::permadelete(conn, post_id)).await??;
+    }
+
+    for comment_id in comment_id_list {
+      let form = ModRemoveCommentForm {
+        mod_user_id: user.id,
+        comment_id,
+        reason: Some(reason.to_string()),
+        removed: Some(true),
+      };
+
+      blocking(context.pool(), move |conn| ModRemoveComment::create(conn, &form)).await??;
+      blocking(context.pool(), move |conn| Comment::permadelete(conn, comment_id)).await??;
+    }
+
+    let user_id = data.user_id;
+    let user_view = blocking(context.pool(), move |conn| UserView::read(conn, user_id)).await??;
+
+    let banned = user_view.banned;
+    let res = BanUserResponse {
+      user: user_view,
+      banned,
+    };
+
+    context.chat_server().do_send(SendAllMessage {
+      op: UserOperation::RemoveUserContent,
+      response: res.clone(),
+      websocket_id,
+    });
+
+    Ok(res)
+  }
 }