<<<<<<< HEAD
use super::post_view::post_mview::BoxedQuery;
=======
use super::post_view::post_fast_view::BoxedQuery;
>>>>>>> c6fc3c03
use crate::db::{fuzzy_search, limit_and_offset, ListingType, MaybeOptional, SortType};
use diesel::{dsl::*, pg::Pg, result::Error, *};
use serde::{Deserialize, Serialize};

// The faked schema since diesel doesn't do views
table! {
  post_view (id) {
    id -> Int4,
    name -> Varchar,
    url -> Nullable<Text>,
    body -> Nullable<Text>,
    creator_id -> Int4,
    community_id -> Int4,
    removed -> Bool,
    locked -> Bool,
    published -> Timestamp,
    updated -> Nullable<Timestamp>,
    deleted -> Bool,
    nsfw -> Bool,
    stickied -> Bool,
    embed_title -> Nullable<Text>,
    embed_description -> Nullable<Text>,
    embed_html -> Nullable<Text>,
    thumbnail_url -> Nullable<Text>,
    ap_id -> Text,
    local -> Bool,
    creator_actor_id -> Text,
    creator_local -> Bool,
    creator_name -> Varchar,
    creator_avatar -> Nullable<Text>,
    banned -> Bool,
    banned_from_community -> Bool,
    community_actor_id -> Text,
    community_local -> Bool,
    community_name -> Varchar,
    community_removed -> Bool,
    community_deleted -> Bool,
    community_nsfw -> Bool,
    number_of_comments -> BigInt,
    score -> BigInt,
    upvotes -> BigInt,
    downvotes -> BigInt,
    hot_rank -> Int4,
    newest_activity_time -> Timestamp,
    user_id -> Nullable<Int4>,
    my_vote -> Nullable<Int4>,
    subscribed -> Nullable<Bool>,
    read -> Nullable<Bool>,
    saved -> Nullable<Bool>,
  }
}

table! {
  post_fast_view (id) {
    id -> Int4,
    name -> Varchar,
    url -> Nullable<Text>,
    body -> Nullable<Text>,
    creator_id -> Int4,
    community_id -> Int4,
    removed -> Bool,
    locked -> Bool,
    published -> Timestamp,
    updated -> Nullable<Timestamp>,
    deleted -> Bool,
    nsfw -> Bool,
    stickied -> Bool,
    embed_title -> Nullable<Text>,
    embed_description -> Nullable<Text>,
    embed_html -> Nullable<Text>,
    thumbnail_url -> Nullable<Text>,
    ap_id -> Text,
    local -> Bool,
    creator_actor_id -> Text,
    creator_local -> Bool,
    creator_name -> Varchar,
    creator_avatar -> Nullable<Text>,
    banned -> Bool,
    banned_from_community -> Bool,
    community_actor_id -> Text,
    community_local -> Bool,
    community_name -> Varchar,
    community_removed -> Bool,
    community_deleted -> Bool,
    community_nsfw -> Bool,
    number_of_comments -> BigInt,
    score -> BigInt,
    upvotes -> BigInt,
    downvotes -> BigInt,
    hot_rank -> Int4,
    newest_activity_time -> Timestamp,
    user_id -> Nullable<Int4>,
    my_vote -> Nullable<Int4>,
    subscribed -> Nullable<Bool>,
    read -> Nullable<Bool>,
    saved -> Nullable<Bool>,
  }
}

table! {
  post_mview (id) {
    id -> Int4,
    name -> Varchar,
    url -> Nullable<Text>,
    body -> Nullable<Text>,
    creator_id -> Int4,
    community_id -> Int4,
    removed -> Bool,
    locked -> Bool,
    published -> Timestamp,
    updated -> Nullable<Timestamp>,
    deleted -> Bool,
    nsfw -> Bool,
    stickied -> Bool,
    embed_title -> Nullable<Text>,
    embed_description -> Nullable<Text>,
    embed_html -> Nullable<Text>,
    thumbnail_url -> Nullable<Text>,
    ap_id -> Text,
    local -> Bool,
    banned -> Bool,
    banned_from_community -> Bool,
    creator_actor_id -> Text,
    creator_local -> Bool,
    creator_name -> Varchar,
    creator_avatar -> Nullable<Text>,
    community_actor_id -> Text,
    community_local -> Bool,
    community_name -> Varchar,
    community_removed -> Bool,
    community_deleted -> Bool,
    community_nsfw -> Bool,
    number_of_comments -> BigInt,
    score -> BigInt,
    upvotes -> BigInt,
    downvotes -> BigInt,
    hot_rank -> Int4,
    newest_activity_time -> Timestamp,
    user_id -> Nullable<Int4>,
    my_vote -> Nullable<Int4>,
    subscribed -> Nullable<Bool>,
    read -> Nullable<Bool>,
    saved -> Nullable<Bool>,
  }
}

#[derive(
  Queryable, Identifiable, PartialEq, Debug, Serialize, Deserialize, QueryableByName, Clone,
)]
#[table_name = "post_fast_view"]
pub struct PostView {
  pub id: i32,
  pub name: String,
  pub url: Option<String>,
  pub body: Option<String>,
  pub creator_id: i32,
  pub community_id: i32,
  pub removed: bool,
  pub locked: bool,
  pub published: chrono::NaiveDateTime,
  pub updated: Option<chrono::NaiveDateTime>,
  pub deleted: bool,
  pub nsfw: bool,
  pub stickied: bool,
  pub embed_title: Option<String>,
  pub embed_description: Option<String>,
  pub embed_html: Option<String>,
  pub thumbnail_url: Option<String>,
  pub ap_id: String,
  pub local: bool,
  pub creator_actor_id: String,
  pub creator_local: bool,
  pub creator_name: String,
  pub creator_avatar: Option<String>,
  pub banned: bool,
  pub banned_from_community: bool,
  pub community_actor_id: String,
  pub community_local: bool,
  pub community_name: String,
  pub community_removed: bool,
  pub community_deleted: bool,
  pub community_nsfw: bool,
  pub number_of_comments: i64,
  pub score: i64,
  pub upvotes: i64,
  pub downvotes: i64,
  pub hot_rank: i32,
  pub newest_activity_time: chrono::NaiveDateTime,
  pub user_id: Option<i32>,
  pub my_vote: Option<i32>,
  pub subscribed: Option<bool>,
  pub read: Option<bool>,
  pub saved: Option<bool>,
}

pub struct PostQueryBuilder<'a> {
  conn: &'a PgConnection,
  query: BoxedQuery<'a, Pg>,
  listing_type: ListingType,
  sort: &'a SortType,
  my_user_id: Option<i32>,
  for_creator_id: Option<i32>,
  for_community_id: Option<i32>,
  search_term: Option<String>,
  url_search: Option<String>,
  show_nsfw: bool,
  saved_only: bool,
  unread_only: bool,
  page: Option<i64>,
  limit: Option<i64>,
}

impl<'a> PostQueryBuilder<'a> {
  pub fn create(conn: &'a PgConnection) -> Self {
<<<<<<< HEAD
    use super::post_view::post_mview::dsl::*;

    let query = post_mview.into_boxed();
=======
    use super::post_view::post_fast_view::dsl::*;

    let query = post_fast_view.into_boxed();
>>>>>>> c6fc3c03

    PostQueryBuilder {
      conn,
      query,
      listing_type: ListingType::All,
      sort: &SortType::Hot,
      my_user_id: None,
      for_creator_id: None,
      for_community_id: None,
      search_term: None,
      url_search: None,
      show_nsfw: true,
      saved_only: false,
      unread_only: false,
      page: None,
      limit: None,
    }
  }

  pub fn listing_type(mut self, listing_type: ListingType) -> Self {
    self.listing_type = listing_type;
    self
  }

  pub fn sort(mut self, sort: &'a SortType) -> Self {
    self.sort = sort;
    self
  }

  pub fn for_community_id<T: MaybeOptional<i32>>(mut self, for_community_id: T) -> Self {
    self.for_community_id = for_community_id.get_optional();
    self
  }

  pub fn for_creator_id<T: MaybeOptional<i32>>(mut self, for_creator_id: T) -> Self {
    self.for_creator_id = for_creator_id.get_optional();
    self
  }

  pub fn search_term<T: MaybeOptional<String>>(mut self, search_term: T) -> Self {
    self.search_term = search_term.get_optional();
    self
  }

  pub fn url_search<T: MaybeOptional<String>>(mut self, url_search: T) -> Self {
    self.url_search = url_search.get_optional();
    self
  }

  pub fn my_user_id<T: MaybeOptional<i32>>(mut self, my_user_id: T) -> Self {
    self.my_user_id = my_user_id.get_optional();
    self
  }

  pub fn show_nsfw(mut self, show_nsfw: bool) -> Self {
    self.show_nsfw = show_nsfw;
    self
  }

  pub fn saved_only(mut self, saved_only: bool) -> Self {
    self.saved_only = saved_only;
    self
  }

  pub fn unread_only(mut self, unread_only: bool) -> Self {
    self.unread_only = unread_only;
    self
  }

  pub fn page<T: MaybeOptional<i64>>(mut self, page: T) -> Self {
    self.page = page.get_optional();
    self
  }

  pub fn limit<T: MaybeOptional<i64>>(mut self, limit: T) -> Self {
    self.limit = limit.get_optional();
    self
  }

  pub fn list(self) -> Result<Vec<PostView>, Error> {
<<<<<<< HEAD
    use super::post_view::post_mview::dsl::*;
=======
    use super::post_view::post_fast_view::dsl::*;
>>>>>>> c6fc3c03

    let mut query = self.query;

    if let ListingType::Subscribed = self.listing_type {
      query = query.filter(subscribed.eq(true));
    }

    if let Some(for_community_id) = self.for_community_id {
      query = query.filter(community_id.eq(for_community_id));
      query = query.then_order_by(stickied.desc());
    }

    if let Some(url_search) = self.url_search {
      query = query.filter(url.eq(url_search));
    }

    if let Some(search_term) = self.search_term {
      let searcher = fuzzy_search(&search_term);
      query = query
        .filter(name.ilike(searcher.to_owned()))
        .or_filter(body.ilike(searcher));
    }

    query = match self.sort {
      SortType::Hot => query
        .then_order_by(hot_rank.desc())
        .then_order_by(published.desc()),
      SortType::New => query.then_order_by(published.desc()),
      SortType::TopAll => query.then_order_by(score.desc()),
      SortType::TopYear => query
        .filter(published.gt(now - 1.years()))
        .then_order_by(score.desc()),
      SortType::TopMonth => query
        .filter(published.gt(now - 1.months()))
        .then_order_by(score.desc()),
      SortType::TopWeek => query
        .filter(published.gt(now - 1.weeks()))
        .then_order_by(score.desc()),
      SortType::TopDay => query
        .filter(published.gt(now - 1.days()))
        .then_order_by(score.desc()),
    };

    // The view lets you pass a null user_id, if you're not logged in
    query = if let Some(my_user_id) = self.my_user_id {
      query.filter(user_id.eq(my_user_id))
    } else {
      query.filter(user_id.is_null())
    };

    // If its for a specific user, show the removed / deleted
    if let Some(for_creator_id) = self.for_creator_id {
      query = query.filter(creator_id.eq(for_creator_id));
    } else {
      query = query
        .filter(removed.eq(false))
        .filter(deleted.eq(false))
        .filter(community_removed.eq(false))
        .filter(community_deleted.eq(false));
    }

    if !self.show_nsfw {
      query = query
        .filter(nsfw.eq(false))
        .filter(community_nsfw.eq(false));
    };

    // TODO these are wrong, bc they'll only show saved for your logged in user, not theirs
    if self.saved_only {
      query = query.filter(saved.eq(true));
    };

    if self.unread_only {
      query = query.filter(read.eq(false));
    };

    let (limit, offset) = limit_and_offset(self.page, self.limit);
    query = query
      .limit(limit)
      .offset(offset)
      .filter(removed.eq(false))
      .filter(deleted.eq(false))
      .filter(community_removed.eq(false))
      .filter(community_deleted.eq(false));

    query.load::<PostView>(self.conn)
  }
}

impl PostView {
  pub fn read(
    conn: &PgConnection,
    from_post_id: i32,
    my_user_id: Option<i32>,
  ) -> Result<Self, Error> {
<<<<<<< HEAD
    use super::post_view::post_mview::dsl::*;
    use diesel::prelude::*;

    let mut query = post_mview.into_boxed();
=======
    use super::post_view::post_fast_view::dsl::*;
    use diesel::prelude::*;

    let mut query = post_fast_view.into_boxed();
>>>>>>> c6fc3c03

    query = query.filter(id.eq(from_post_id));

    if let Some(my_user_id) = my_user_id {
      query = query.filter(user_id.eq(my_user_id));
    } else {
      query = query.filter(user_id.is_null());
    };

    query.first::<Self>(conn)
  }
}

#[cfg(test)]
mod tests {
  use super::{
    super::{community::*, post::*, user::*},
    *,
  };
  use crate::db::{establish_unpooled_connection, Crud, Likeable};

  #[test]
  fn test_crud() {
    let conn = establish_unpooled_connection();

    let user_name = "tegan".to_string();
    let community_name = "test_community_3".to_string();
    let post_name = "test post 3".to_string();

    let new_user = UserForm {
      name: user_name.to_owned(),
      preferred_username: None,
      password_encrypted: "nope".into(),
      email: None,
      matrix_user_id: None,
      avatar: None,
      updated: None,
      admin: false,
      banned: false,
      show_nsfw: false,
      theme: "darkly".into(),
      default_sort_type: SortType::Hot as i16,
      default_listing_type: ListingType::Subscribed as i16,
      lang: "browser".into(),
      show_avatars: true,
      send_notifications_to_email: false,
      actor_id: "http://fake.com".into(),
      bio: None,
      local: true,
      private_key: None,
      public_key: None,
      last_refreshed_at: None,
    };

    let inserted_user = User_::create(&conn, &new_user).unwrap();

    let new_community = CommunityForm {
      name: community_name.to_owned(),
      title: "nada".to_owned(),
      description: None,
      creator_id: inserted_user.id,
      category_id: 1,
      removed: None,
      deleted: None,
      updated: None,
      nsfw: false,
      actor_id: "http://fake.com".into(),
      local: true,
      private_key: None,
      public_key: None,
      last_refreshed_at: None,
      published: None,
    };

    let inserted_community = Community::create(&conn, &new_community).unwrap();

    let new_post = PostForm {
      name: post_name.to_owned(),
      url: None,
      body: None,
      creator_id: inserted_user.id,
      community_id: inserted_community.id,
      removed: None,
      deleted: None,
      locked: None,
      stickied: None,
      updated: None,
      nsfw: false,
      embed_title: None,
      embed_description: None,
      embed_html: None,
      thumbnail_url: None,
      ap_id: "http://fake.com".into(),
      local: true,
      published: None,
    };

    let inserted_post = Post::create(&conn, &new_post).unwrap();

    let post_like_form = PostLikeForm {
      post_id: inserted_post.id,
      user_id: inserted_user.id,
      score: 1,
    };

    let inserted_post_like = PostLike::like(&conn, &post_like_form).unwrap();

    let expected_post_like = PostLike {
      id: inserted_post_like.id,
      post_id: inserted_post.id,
      user_id: inserted_user.id,
      published: inserted_post_like.published,
      score: 1,
    };

    let post_like_form = PostLikeForm {
      post_id: inserted_post.id,
      user_id: inserted_user.id,
      score: 1,
    };

    let read_post_listings_with_user = PostQueryBuilder::create(&conn)
      .listing_type(ListingType::Community)
      .sort(&SortType::New)
      .for_community_id(inserted_community.id)
      .my_user_id(inserted_user.id)
      .list()
      .unwrap();

    let read_post_listings_no_user = PostQueryBuilder::create(&conn)
      .listing_type(ListingType::Community)
      .sort(&SortType::New)
      .for_community_id(inserted_community.id)
      .list()
      .unwrap();

    let read_post_listing_no_user = PostView::read(&conn, inserted_post.id, None).unwrap();
    let read_post_listing_with_user =
      PostView::read(&conn, inserted_post.id, Some(inserted_user.id)).unwrap();

    // the non user version
    let expected_post_listing_no_user = PostView {
      user_id: None,
      my_vote: None,
      id: inserted_post.id,
      name: post_name.to_owned(),
      url: None,
      body: None,
      creator_id: inserted_user.id,
      creator_name: user_name.to_owned(),
      creator_avatar: None,
      banned: false,
      banned_from_community: false,
      community_id: inserted_community.id,
      removed: false,
      deleted: false,
      locked: false,
      stickied: false,
      community_name: community_name.to_owned(),
      community_removed: false,
      community_deleted: false,
      community_nsfw: false,
      number_of_comments: 0,
      score: 1,
      upvotes: 1,
      downvotes: 0,
      hot_rank: read_post_listing_no_user.hot_rank,
      published: inserted_post.published,
      newest_activity_time: inserted_post.published,
      updated: None,
      subscribed: None,
      read: None,
      saved: None,
      nsfw: false,
      embed_title: None,
      embed_description: None,
      embed_html: None,
      thumbnail_url: None,
      ap_id: "http://fake.com".to_string(),
      local: true,
      creator_actor_id: inserted_user.actor_id.to_owned(),
      creator_local: true,
      community_actor_id: inserted_community.actor_id.to_owned(),
      community_local: true,
    };

    let expected_post_listing_with_user = PostView {
      user_id: Some(inserted_user.id),
      my_vote: Some(1),
      id: inserted_post.id,
      name: post_name,
      url: None,
      body: None,
      removed: false,
      deleted: false,
      locked: false,
      stickied: false,
      creator_id: inserted_user.id,
      creator_name: user_name,
      creator_avatar: None,
      banned: false,
      banned_from_community: false,
      community_id: inserted_community.id,
      community_name,
      community_removed: false,
      community_deleted: false,
      community_nsfw: false,
      number_of_comments: 0,
      score: 1,
      upvotes: 1,
      downvotes: 0,
      hot_rank: read_post_listing_with_user.hot_rank,
      published: inserted_post.published,
      newest_activity_time: inserted_post.published,
      updated: None,
      subscribed: Some(false),
      read: Some(false),
      saved: Some(false),
      nsfw: false,
      embed_title: None,
      embed_description: None,
      embed_html: None,
      thumbnail_url: None,
      ap_id: "http://fake.com".to_string(),
      local: true,
      creator_actor_id: inserted_user.actor_id.to_owned(),
      creator_local: true,
      community_actor_id: inserted_community.actor_id.to_owned(),
      community_local: true,
    };

    let like_removed = PostLike::remove(&conn, &post_like_form).unwrap();
    let num_deleted = Post::delete(&conn, inserted_post.id).unwrap();
    Community::delete(&conn, inserted_community.id).unwrap();
    User_::delete(&conn, inserted_user.id).unwrap();

    // The with user
    assert_eq!(
      expected_post_listing_with_user,
      read_post_listings_with_user[0]
    );
    assert_eq!(expected_post_listing_with_user, read_post_listing_with_user);
    assert_eq!(1, read_post_listings_with_user.len());

    // Without the user
    assert_eq!(expected_post_listing_no_user, read_post_listings_no_user[0]);
    assert_eq!(expected_post_listing_no_user, read_post_listing_no_user);
    assert_eq!(1, read_post_listings_no_user.len());

    // assert_eq!(expected_post, inserted_post);
    // assert_eq!(expected_post, updated_post);
    assert_eq!(expected_post_like, inserted_post_like);
    assert_eq!(1, like_removed);
    assert_eq!(1, num_deleted);
  }
}<|MERGE_RESOLUTION|>--- conflicted
+++ resolved
@@ -1,8 +1,4 @@
-<<<<<<< HEAD
-use super::post_view::post_mview::BoxedQuery;
-=======
 use super::post_view::post_fast_view::BoxedQuery;
->>>>>>> c6fc3c03
 use crate::db::{fuzzy_search, limit_and_offset, ListingType, MaybeOptional, SortType};
 use diesel::{dsl::*, pg::Pg, result::Error, *};
 use serde::{Deserialize, Serialize};
@@ -82,53 +78,6 @@
     creator_avatar -> Nullable<Text>,
     banned -> Bool,
     banned_from_community -> Bool,
-    community_actor_id -> Text,
-    community_local -> Bool,
-    community_name -> Varchar,
-    community_removed -> Bool,
-    community_deleted -> Bool,
-    community_nsfw -> Bool,
-    number_of_comments -> BigInt,
-    score -> BigInt,
-    upvotes -> BigInt,
-    downvotes -> BigInt,
-    hot_rank -> Int4,
-    newest_activity_time -> Timestamp,
-    user_id -> Nullable<Int4>,
-    my_vote -> Nullable<Int4>,
-    subscribed -> Nullable<Bool>,
-    read -> Nullable<Bool>,
-    saved -> Nullable<Bool>,
-  }
-}
-
-table! {
-  post_mview (id) {
-    id -> Int4,
-    name -> Varchar,
-    url -> Nullable<Text>,
-    body -> Nullable<Text>,
-    creator_id -> Int4,
-    community_id -> Int4,
-    removed -> Bool,
-    locked -> Bool,
-    published -> Timestamp,
-    updated -> Nullable<Timestamp>,
-    deleted -> Bool,
-    nsfw -> Bool,
-    stickied -> Bool,
-    embed_title -> Nullable<Text>,
-    embed_description -> Nullable<Text>,
-    embed_html -> Nullable<Text>,
-    thumbnail_url -> Nullable<Text>,
-    ap_id -> Text,
-    local -> Bool,
-    banned -> Bool,
-    banned_from_community -> Bool,
-    creator_actor_id -> Text,
-    creator_local -> Bool,
-    creator_name -> Varchar,
-    creator_avatar -> Nullable<Text>,
     community_actor_id -> Text,
     community_local -> Bool,
     community_name -> Varchar,
@@ -217,15 +166,9 @@
 
 impl<'a> PostQueryBuilder<'a> {
   pub fn create(conn: &'a PgConnection) -> Self {
-<<<<<<< HEAD
-    use super::post_view::post_mview::dsl::*;
-
-    let query = post_mview.into_boxed();
-=======
     use super::post_view::post_fast_view::dsl::*;
 
     let query = post_fast_view.into_boxed();
->>>>>>> c6fc3c03
 
     PostQueryBuilder {
       conn,
@@ -306,11 +249,7 @@
   }
 
   pub fn list(self) -> Result<Vec<PostView>, Error> {
-<<<<<<< HEAD
-    use super::post_view::post_mview::dsl::*;
-=======
     use super::post_view::post_fast_view::dsl::*;
->>>>>>> c6fc3c03
 
     let mut query = self.query;
 
@@ -406,17 +345,10 @@
     from_post_id: i32,
     my_user_id: Option<i32>,
   ) -> Result<Self, Error> {
-<<<<<<< HEAD
-    use super::post_view::post_mview::dsl::*;
-    use diesel::prelude::*;
-
-    let mut query = post_mview.into_boxed();
-=======
     use super::post_view::post_fast_view::dsl::*;
     use diesel::prelude::*;
 
     let mut query = post_fast_view.into_boxed();
->>>>>>> c6fc3c03
 
     query = query.filter(id.eq(from_post_id));
 
