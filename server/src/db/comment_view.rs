--- conflicted
+++ resolved
@@ -40,11 +40,7 @@
 }
 
 table! {
-<<<<<<< HEAD
-  comment_mview (id) {
-=======
   comment_fast_view (id) {
->>>>>>> c6fc3c03
     id -> Int4,
     creator_id -> Int4,
     post_id -> Int4,
@@ -117,11 +113,7 @@
 
 pub struct CommentQueryBuilder<'a> {
   conn: &'a PgConnection,
-<<<<<<< HEAD
-  query: super::comment_view::comment_mview::BoxedQuery<'a, Pg>,
-=======
   query: super::comment_view::comment_fast_view::BoxedQuery<'a, Pg>,
->>>>>>> c6fc3c03
   listing_type: ListingType,
   sort: &'a SortType,
   for_community_id: Option<i32>,
@@ -136,15 +128,9 @@
 
 impl<'a> CommentQueryBuilder<'a> {
   pub fn create(conn: &'a PgConnection) -> Self {
-<<<<<<< HEAD
-    use super::comment_view::comment_mview::dsl::*;
-
-    let query = comment_mview.into_boxed();
-=======
     use super::comment_view::comment_fast_view::dsl::*;
 
     let query = comment_fast_view.into_boxed();
->>>>>>> c6fc3c03
 
     CommentQueryBuilder {
       conn,
@@ -213,11 +199,7 @@
   }
 
   pub fn list(self) -> Result<Vec<CommentView>, Error> {
-<<<<<<< HEAD
-    use super::comment_view::comment_mview::dsl::*;
-=======
     use super::comment_view::comment_fast_view::dsl::*;
->>>>>>> c6fc3c03
 
     let mut query = self.query;
 
@@ -289,13 +271,8 @@
     from_comment_id: i32,
     my_user_id: Option<i32>,
   ) -> Result<Self, Error> {
-<<<<<<< HEAD
-    use super::comment_view::comment_mview::dsl::*;
-    let mut query = comment_mview.into_boxed();
-=======
     use super::comment_view::comment_fast_view::dsl::*;
     let mut query = comment_fast_view.into_boxed();
->>>>>>> c6fc3c03
 
     // The view lets you pass a null user_id, if you're not logged in
     if let Some(my_user_id) = my_user_id {
