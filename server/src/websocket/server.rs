--- conflicted
+++ resolved
@@ -4,11 +4,7 @@
 
 use super::*;
 use crate::{
-<<<<<<< HEAD
-  api::{comment::*, community::*, community_settings::*, post::*, site::*, user::*, *},
-=======
-  api::{comment::*, community::*, post::*, report::*, site::*, user::*, *},
->>>>>>> a57ee662
+  api::{comment::*, community::*, community_settings::*, post::*, report::*, site::*, user::*, *},
   rate_limit::RateLimit,
   websocket::UserOperation,
   CommunityId,
@@ -483,12 +479,13 @@
         }
         UserOperation::BanFromCommunity => do_user_operation::<BanFromCommunity>(args).await,
         UserOperation::AddModToCommunity => do_user_operation::<AddModToCommunity>(args).await,
-<<<<<<< HEAD
-        UserOperation::GetCommunitySettings => do_user_operation::<GetCommunitySettings>(args).await,
-        UserOperation::EditCommunitySettings => do_user_operation::<GetCommunitySettings>(args).await,
-=======
+        UserOperation::GetCommunitySettings => {
+          do_user_operation::<GetCommunitySettings>(args).await
+        }
+        UserOperation::EditCommunitySettings => {
+          do_user_operation::<GetCommunitySettings>(args).await
+        }
         UserOperation::GetReportCount => do_user_operation::<GetReportCount>(args).await,
->>>>>>> a57ee662
 
         // Post ops
         UserOperation::CreatePost => do_user_operation::<CreatePost>(args).await,
