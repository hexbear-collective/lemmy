--- conflicted
+++ resolved
@@ -1,8 +1,4 @@
 // This is for db migrations that require code
-<<<<<<< HEAD
-use crate::LemmyError;
-=======
->>>>>>> 0f894ec0
 use diesel::{
   sql_types::{Nullable, Text},
   *,
@@ -22,10 +18,7 @@
   make_apub_endpoint,
   settings::Settings,
   EndpointType,
-<<<<<<< HEAD
-=======
   LemmyError,
->>>>>>> 0f894ec0
 };
 use log::info;
 
