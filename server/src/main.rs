--- conflicted
+++ resolved
@@ -23,16 +23,9 @@
   apub::activity_queue::create_activity_queue,
   blocking,
   code_migrations::run_advanced_migrations,
-<<<<<<< HEAD
-  rate_limit::{rate_limiter::RateLimiter, RateLimit},
-  routes::*,
-  websocket::server::*,
-  LemmyError,
-=======
   routes::*,
   websocket::chat_server::ChatServer,
   LemmyContext,
->>>>>>> 0f894ec0
 };
 use lemmy_utils::{settings::Settings, LemmyError, CACHE_CONTROL_REGEX};
 use reqwest::Client;
