events {
    worker_connections 1024;
}

http {
    server {
        listen 8540;
        server_name 127.0.0.1;
        access_log  off;

        # Upload limit for pictshare
        client_max_body_size 50M;

        location / {
            proxy_pass http://lemmy-alpha:8540;
            proxy_set_header X-Real-IP $remote_addr;
            proxy_set_header Host $host;
            proxy_set_header X-Forwarded-For $proxy_add_x_forwarded_for;

            # Cuts off the trailing slash on URLs to make them valid
            rewrite ^(.+)/+$ $1 permanent;

            # WebSocket support
            proxy_http_version 1.1;
            proxy_set_header Upgrade $http_upgrade;
            proxy_set_header Connection "upgrade";
        }

        location /iframely/ {
            proxy_pass http://iframely:80/;
            proxy_set_header X-Real-IP $remote_addr;
            proxy_set_header Host $host;
            proxy_set_header X-Forwarded-For $proxy_add_x_forwarded_for;
        }
    }

    server {
        listen 8550;
        server_name 127.0.0.1;
        access_log off;

        # Upload limit for pictshare
        client_max_body_size 50M;

        location / {
            proxy_pass http://lemmy-beta:8550;
            proxy_set_header X-Real-IP $remote_addr;
            proxy_set_header Host $host;
            proxy_set_header X-Forwarded-For $proxy_add_x_forwarded_for;

            # Cuts off the trailing slash on URLs to make them valid
            rewrite ^(.+)/+$ $1 permanent;

            # WebSocket support
            proxy_http_version 1.1;
            proxy_set_header Upgrade $http_upgrade;
            proxy_set_header Connection "upgrade";
        }

<<<<<<< HEAD
=======
        location /iframely/ {
            proxy_pass http://iframely:80/;
            proxy_set_header X-Real-IP $remote_addr;
            proxy_set_header Host $host;
            proxy_set_header X-Forwarded-For $proxy_add_x_forwarded_for;
        }
    }

    server {
        listen 8560;
        server_name 127.0.0.1;
        access_log off;

        # Upload limit for pictshare
        client_max_body_size 50M;

        location / {
            proxy_pass http://lemmy-gamma:8560;
            proxy_set_header X-Real-IP $remote_addr;
            proxy_set_header Host $host;
            proxy_set_header X-Forwarded-For $proxy_add_x_forwarded_for;

            # Cuts off the trailing slash on URLs to make them valid
            rewrite ^(.+)/+$ $1 permanent;

            # WebSocket support
            proxy_http_version 1.1;
            proxy_set_header Upgrade $http_upgrade;
            proxy_set_header Connection "upgrade";
        }

>>>>>>> 0f894ec0
        location /iframely/ {
            proxy_pass http://iframely:80/;
            proxy_set_header X-Real-IP $remote_addr;
            proxy_set_header Host $host;
            proxy_set_header X-Forwarded-For $proxy_add_x_forwarded_for;
        }
    }

    server {
        listen 8570;
        server_name 127.0.0.1;
        access_log off;

        # Upload limit for pictshare
        client_max_body_size 50M;

        location / {
            proxy_pass http://lemmy-delta:8570;
            proxy_set_header X-Real-IP $remote_addr;
            proxy_set_header Host $host;
            proxy_set_header X-Forwarded-For $proxy_add_x_forwarded_for;

            # Cuts off the trailing slash on URLs to make them valid
            rewrite ^(.+)/+$ $1 permanent;

            # WebSocket support
            proxy_http_version 1.1;
            proxy_set_header Upgrade $http_upgrade;
            proxy_set_header Connection "upgrade";
        }

<<<<<<< HEAD
=======
        location /iframely/ {
            proxy_pass http://iframely:80/;
            proxy_set_header X-Real-IP $remote_addr;
            proxy_set_header Host $host;
            proxy_set_header X-Forwarded-For $proxy_add_x_forwarded_for;
        }
    }

    server {
        listen 8580;
        server_name 127.0.0.1;
        access_log off;

        # Upload limit for pictshare
        client_max_body_size 50M;

        location / {
            proxy_pass http://lemmy-epsilon:8580;
            proxy_set_header X-Real-IP $remote_addr;
            proxy_set_header Host $host;
            proxy_set_header X-Forwarded-For $proxy_add_x_forwarded_for;

            # Cuts off the trailing slash on URLs to make them valid
            rewrite ^(.+)/+$ $1 permanent;

            # WebSocket support
            proxy_http_version 1.1;
            proxy_set_header Upgrade $http_upgrade;
            proxy_set_header Connection "upgrade";
        }

>>>>>>> 0f894ec0
        location /iframely/ {
            proxy_pass http://iframely:80/;
            proxy_set_header X-Real-IP $remote_addr;
            proxy_set_header Host $host;
            proxy_set_header X-Forwarded-For $proxy_add_x_forwarded_for;
        }
    }
}<|MERGE_RESOLUTION|>--- conflicted
+++ resolved
@@ -57,8 +57,6 @@
             proxy_set_header Connection "upgrade";
         }
 
-<<<<<<< HEAD
-=======
         location /iframely/ {
             proxy_pass http://iframely:80/;
             proxy_set_header X-Real-IP $remote_addr;
@@ -90,7 +88,6 @@
             proxy_set_header Connection "upgrade";
         }
 
->>>>>>> 0f894ec0
         location /iframely/ {
             proxy_pass http://iframely:80/;
             proxy_set_header X-Real-IP $remote_addr;
@@ -122,8 +119,6 @@
             proxy_set_header Connection "upgrade";
         }
 
-<<<<<<< HEAD
-=======
         location /iframely/ {
             proxy_pass http://iframely:80/;
             proxy_set_header X-Real-IP $remote_addr;
@@ -155,7 +150,6 @@
             proxy_set_header Connection "upgrade";
         }
 
->>>>>>> 0f894ec0
         location /iframely/ {
             proxy_pass http://iframely:80/;
             proxy_set_header X-Real-IP $remote_addr;
