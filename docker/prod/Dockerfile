--- conflicted
+++ resolved
@@ -10,15 +10,11 @@
 RUN sudo chown -R rust:rust .
 RUN USER=root cargo new server
 WORKDIR /app/server
-COPY server/Cargo.toml server/Cargo.lock server/build.rs ./
+COPY server/Cargo.toml server/Cargo.lock ./
 COPY server/lemmy_db ./lemmy_db
 COPY server/lemmy_utils ./lemmy_utils
-<<<<<<< HEAD
-COPY .git/ ./.git/
-=======
 COPY server/lemmy_api_structs ./lemmy_api_structs
 COPY server/lemmy_rate_limit ./lemmy_rate_limit
->>>>>>> 0f894ec0
 RUN mkdir -p ./src/bin \
    && echo 'fn main() { println!("Dummy") }' > ./src/bin/main.rs
 RUN cargo build --release
@@ -29,8 +25,6 @@
 # build for release
 # workaround for https://github.com/rust-lang/rust/issues/62896
 RUN cargo build --frozen --release
-
-RUN sudo rm -rf .git
 
 # reduce binary size
 RUN strip ./target/$CARGO_BUILD_TARGET/$RUSTRELEASEDIR/lemmy_server
@@ -52,9 +46,7 @@
 
 # Build
 COPY ui /app/ui
-COPY .git/ ./.git/
 RUN yarn build
-RUN su && rm -rf .git
 
 FROM alpine:3.12 as lemmy
 
