version: '2.2'

services:
  postgres:
    image: postgres:12-alpine
    environment:
      - POSTGRES_USER=lemmy
      - POSTGRES_PASSWORD=password
      - POSTGRES_DB=lemmy
    volumes:
      - ./volumes/postgres:/var/lib/postgresql/data
    restart: always

  lemmy:
<<<<<<< HEAD
    image: dessalines/lemmy:v0.6.77
=======
    image: dessalines/lemmy:v0.6.79
>>>>>>> 96c9f801
    ports:
      - "127.0.0.1:8536:8536"
    restart: always
    environment:
      - RUST_LOG=error
    volumes:
      - ./lemmy.hjson:/config/config.hjson
    depends_on:
      - postgres
      - pictrs
      - iframely

  pictrs:
    image: asonix/pictrs:v0.1.13-r0
    ports: 
      - "127.0.0.1:8537:8080"
    user: 991:991
    volumes:
      - ./volumes/pictrs:/mnt
    restart: always

  iframely:
    image: dogbin/iframely:latest
    ports:
      - "127.0.0.1:8061:80"
    volumes:
      - ./iframely.config.local.js:/iframely/config.local.js:ro
    restart: always
    mem_limit: 100m<|MERGE_RESOLUTION|>--- conflicted
+++ resolved
@@ -12,11 +12,7 @@
     restart: always
 
   lemmy:
-<<<<<<< HEAD
-    image: dessalines/lemmy:v0.6.77
-=======
     image: dessalines/lemmy:v0.6.79
->>>>>>> 96c9f801
     ports:
       - "127.0.0.1:8536:8536"
     restart: always
