version: '2.2'

services:
  postgres:
    image: postgres:12-alpine
    environment:
      - POSTGRES_USER=lemmy
      - POSTGRES_PASSWORD=password
      - POSTGRES_DB=lemmy
    volumes:
      - ./volumes/postgres:/var/lib/postgresql/data
    restart: always

  lemmy:
<<<<<<< HEAD
    image: dessalines/lemmy:v0.7.5
=======
    image: dessalines/lemmy:v0.7.12
>>>>>>> c6fc3c03
    ports:
      - "127.0.0.1:8536:8536"
    restart: always
    environment:
      - RUST_LOG=error
    volumes:
      - ./lemmy.hjson:/config/config.hjson
    depends_on:
      - postgres
      - pictrs
      - iframely

  pictrs:
    image: asonix/pictrs:v0.1.13-r0
    ports: 
      - "127.0.0.1:8537:8080"
    user: 991:991
    volumes:
      - ./volumes/pictrs:/mnt
    restart: always

  iframely:
    image: dogbin/iframely:latest
    ports:
      - "127.0.0.1:8061:80"
    volumes:
      - ./iframely.config.local.js:/iframely/config.local.js:ro
    restart: always
    mem_limit: 100m<|MERGE_RESOLUTION|>--- conflicted
+++ resolved
@@ -12,11 +12,7 @@
     restart: always
 
   lemmy:
-<<<<<<< HEAD
-    image: dessalines/lemmy:v0.7.5
-=======
     image: dessalines/lemmy:v0.7.12
->>>>>>> c6fc3c03
     ports:
       - "127.0.0.1:8536:8536"
     restart: always
