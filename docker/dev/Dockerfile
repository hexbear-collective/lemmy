FROM node:10-jessie as node

WORKDIR /app/ui

# Cache deps
COPY ui/package.json ui/yarn.lock ./
RUN yarn install --pure-lockfile

# Build 
COPY ui /app/ui
COPY .git/ ./.git/
RUN yarn build
RUN su && rm -rf .git

FROM ekidd/rust-musl-builder:nightly-2020-05-07 as rust

# Cache deps
WORKDIR /app
RUN sudo chown -R rust:rust .
RUN USER=root cargo new server

# Install cargo-build-deps
RUN cargo install --git https://github.com/romac/cargo-build-deps.git
WORKDIR /app/server
RUN mkdir -p lemmy_db/src/ \
      lemmy_utils/src/ \
      lemmy_api_structs/src/ \
      lemmy_rate_limit/src/ \
      lemmy

# Copy the cargo tomls
COPY server/Cargo.toml server/Cargo.lock server/build.rs ./
<<<<<<< HEAD
COPY server/lemmy_db/Cargo.toml ./lemmy_db/
COPY server/lemmy_utils/Cargo.toml ./lemmy_utils/
COPY server/lemmy_api_structs/Cargo.toml ./lemmy_api_structs/
COPY server/lemmy_rate_limit/Cargo.toml ./lemmy_rate_limit/

# Cache the deps
RUN cargo build-deps

# Copy the src folders
=======
COPY server/lemmy_db ./lemmy_db
COPY server/lemmy_utils ./lemmy_utils
RUN mkdir -p ./src/bin \
   && echo 'fn main() { println!("Dummy") }' > ./src/bin/main.rs
RUN cargo build
RUN find target/debug -type f -name "$(echo "lemmy_server" | tr '-' '_')*" -exec touch -t 200001010000 {} +
>>>>>>> 977f1644
COPY server/src ./src/
COPY server/lemmy_db/src ./lemmy_db/src/
COPY server/lemmy_utils/src/ ./lemmy_utils/src/
COPY server/lemmy_api_structs/src/ ./lemmy_api_structs/src/
COPY server/lemmy_rate_limit/src/ ./lemmy_rate_limit/src/
COPY server/migrations ./migrations/

COPY .git/ ./.git/

# Build for debug
RUN cargo build

FROM ekidd/rust-musl-builder:nightly-2020-05-07 as docs
WORKDIR /app
COPY docs ./docs
RUN sudo chown -R rust:rust .
RUN mdbook build docs/

FROM alpine:3.12

# Install libpq for postgres
RUN apk add libpq

# Install Espeak for captchas
RUN apk add espeak

# Copy resources
COPY server/config/defaults.hjson /config/defaults.hjson
COPY --from=rust /app/server/target/x86_64-unknown-linux-musl/debug/lemmy_server /app/lemmy
COPY --from=docs /app/docs/book/ /app/dist/documentation/
COPY --from=node /app/ui/dist /app/dist

RUN addgroup -g 1000 lemmy
RUN adduser -D -s /bin/sh -u 1000 -G lemmy lemmy
RUN chown lemmy:lemmy /app/lemmy
USER lemmy
EXPOSE 8536
CMD ["/app/lemmy"]<|MERGE_RESOLUTION|>--- conflicted
+++ resolved
@@ -30,7 +30,6 @@
 
 # Copy the cargo tomls
 COPY server/Cargo.toml server/Cargo.lock server/build.rs ./
-<<<<<<< HEAD
 COPY server/lemmy_db/Cargo.toml ./lemmy_db/
 COPY server/lemmy_utils/Cargo.toml ./lemmy_utils/
 COPY server/lemmy_api_structs/Cargo.toml ./lemmy_api_structs/
@@ -40,14 +39,6 @@
 RUN cargo build-deps
 
 # Copy the src folders
-=======
-COPY server/lemmy_db ./lemmy_db
-COPY server/lemmy_utils ./lemmy_utils
-RUN mkdir -p ./src/bin \
-   && echo 'fn main() { println!("Dummy") }' > ./src/bin/main.rs
-RUN cargo build
-RUN find target/debug -type f -name "$(echo "lemmy_server" | tr '-' '_')*" -exec touch -t 200001010000 {} +
->>>>>>> 977f1644
 COPY server/src ./src/
 COPY server/lemmy_db/src ./lemmy_db/src/
 COPY server/lemmy_utils/src/ ./lemmy_utils/src/
