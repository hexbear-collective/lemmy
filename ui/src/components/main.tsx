--- conflicted
+++ resolved
@@ -565,15 +565,9 @@
 
   parseMessage(msg: WebSocketJsonResponse) {
     console.log(msg);
-<<<<<<< HEAD
-    let op: UserOperation = msgOp(msg);
-    if (msg.error) {
-      toast(i18n.t(msg.error), 'danger');
-=======
     let res = wsJsonToRes(msg);
     if (res.error) {
-      alert(i18n.t(res.error));
->>>>>>> 69389f61
+      toast(i18n.t(msg.error), 'danger');
       return;
     } else if (res.op == UserOperation.GetFollowedCommunities) {
       let data = res.data as GetFollowedCommunitiesResponse;
@@ -601,21 +595,9 @@
       this.state.site.site = data.site;
       this.state.showEditSite = false;
       this.setState(this.state);
-<<<<<<< HEAD
-    } else if (op == UserOperation.GetPosts) {
-      let res: GetPostsResponse = msg;
-      this.state.posts = res.posts;
-=======
     } else if (res.op == UserOperation.GetPosts) {
       let data = res.data as GetPostsResponse;
-
-      // This is needed to refresh the view
-      // TODO mess with this
-      this.state.posts = undefined;
-      this.setState(this.state);
-
       this.state.posts = data.posts;
->>>>>>> 69389f61
       this.state.loading = false;
       this.setState(this.state);
     } else if (res.op == UserOperation.CreatePostLike) {
