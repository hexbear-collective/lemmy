import { Component, linkEvent } from 'inferno';
import { Link } from 'inferno-router';
import { Subscription } from "rxjs";
import { retryWhen, delay, take } from 'rxjs/operators';
import { WebSocketService, UserService } from '../services';
import { UserOperation, GetRepliesForm, GetRepliesResponse, SortType, GetSiteResponse, Comment} from '../interfaces';
import { msgOp } from '../utils';
import { version } from '../version';
import { i18n } from '../i18next';
import { T } from 'inferno-i18next';

interface NavbarState {
  isLoggedIn: boolean;
  expanded: boolean;
  expandUserDropdown: boolean;
  replies: Array<Comment>,
  fetchCount: number,
  unreadCount: number;
  siteName: string;
}

export class Navbar extends Component<any, NavbarState> {
  private wsSub: Subscription;
  private userSub: Subscription;
  emptyState: NavbarState = {
    isLoggedIn: (UserService.Instance.user !== undefined),
    unreadCount: 0,
    fetchCount: 0,
    replies: [],
    expanded: false,
    expandUserDropdown: false,
    siteName: undefined
  }

  constructor(props: any, context: any) {
    super(props, context);
    this.state = this.emptyState;
    this.handleOverviewClick = this.handleOverviewClick.bind(this);

    this.keepFetchingReplies();

    // Subscribe to user changes
    this.userSub = UserService.Instance.sub.subscribe(user => {
      this.state.isLoggedIn = user.user !== undefined;
      this.state.unreadCount = user.unreadCount;
      this.requestNotificationPermission();
      this.setState(this.state);
    });

    this.wsSub = WebSocketService.Instance.subject
    .pipe(retryWhen(errors => errors.pipe(delay(3000), take(10))))
    .subscribe(
      (msg) => this.parseMessage(msg),
        (err) => console.error(err),
        () => console.log('complete')
    );

    if (this.state.isLoggedIn) {
      this.requestNotificationPermission();
    }

    WebSocketService.Instance.getSite();
  }

  render() {
    return (
      <div>{this.navbar()}</div>
    )
  }

  componentWillUnmount() {
    this.wsSub.unsubscribe();
    this.userSub.unsubscribe();
  }

  // TODO class active corresponding to current page
  navbar() {
    return (
      <nav class="container navbar navbar-expand-md navbar-light navbar-bg p-0 px-3">
        <Link title={version} class="navbar-brand" to="/">
          <svg class="icon mr-2 mouse-icon"><use xlinkHref="#icon-mouse"></use></svg>
          {this.state.siteName}
        </Link>
        <button class="navbar-toggler" type="button" onClick={linkEvent(this, this.expandNavbar)}>
          <span class="navbar-toggler-icon"></span>
        </button>
        <div className={`${!this.state.expanded && 'collapse'} navbar-collapse`}>
          <ul class="navbar-nav mr-auto">
            <li class="nav-item">
              <Link class="nav-link" to="/communities"><T i18nKey="communities">#</T></Link>
            </li>
            <li class="nav-item">
              <Link class="nav-link" to="/search"><T i18nKey="search">#</T></Link>
            </li>
            <li class="nav-item">
              <Link class="nav-link" to={{pathname: '/create_post', state: { prevPath: this.currentLocation }}}><T i18nKey="create_post">#</T></Link>
            </li>
            <li class="nav-item">
              <Link class="nav-link" to="/create_community"><T i18nKey="create_community">#</T></Link>
            </li>
          </ul>
          <ul class="navbar-nav ml-auto mr-2">
            {this.state.isLoggedIn ? 
            <>
              {
                <li className="nav-item">
                  <Link class="inbox nav-link" to="/inbox">
                    <svg class="icon"><use xlinkHref="#icon-mail"></use></svg>
                    {this.state.unreadCount> 0 && <span class="ml-1 badge badge-light">{this.state.unreadCount}</span>}
                  </Link>
                </li>
              }
              <li className={`nav-item dropdown ${this.state.expandUserDropdown && 'show'}`}>
                <a class="pointer nav-link dropdown-toggle" onClick={linkEvent(this, this.expandUserDropdown)} role="button">
                  {UserService.Instance.user.username}
                </a>
                <div className={`dropdown-menu dropdown-menu-right ${this.state.expandUserDropdown && 'show'}`}>
                  <a role="button" class="dropdown-item pointer" onClick={linkEvent(this, this.handleOverviewClick)}><T i18nKey="overview">#</T></a>
                  <a role="button" class="dropdown-item pointer" onClick={ linkEvent(this, this.handleLogoutClick) }><T i18nKey="logout">#</T></a>
                </div>
              </li> 
            </>
              : 
              <Link class="nav-link" to="/login"><T i18nKey="login_sign_up">#</T></Link>
            }
          </ul>
        </div>
      </nav>
    );
  }

  expandUserDropdown(i: Navbar) {
    i.state.expandUserDropdown = !i.state.expandUserDropdown;
    i.setState(i.state);
  }

  handleLogoutClick(i: Navbar) {
    i.state.expandUserDropdown = false;
    UserService.Instance.logout();
    i.context.router.history.push('/');
  }

  handleOverviewClick(i: Navbar) {
    i.state.expandUserDropdown = false;
    i.setState(i.state);
    let userPage = `/u/${UserService.Instance.user.username}`;
    i.context.router.history.push(userPage);
  }

  expandNavbar(i: Navbar) {
    i.state.expanded = !i.state.expanded;
    i.setState(i.state);
  }

  parseMessage(msg: any) {
    let op: UserOperation = msgOp(msg);
    if (msg.error) {
<<<<<<< HEAD
      // TODO
      if (msg.error == "Not logged in.") {
=======
      if (msg.error == "not_logged_in") {
>>>>>>> ac5d1f5b
        UserService.Instance.logout();
        location.reload();
      }
      return;
    } else if (op == UserOperation.GetReplies) {
      let res: GetRepliesResponse = msg;
      let unreadReplies = res.replies.filter(r => !r.read);
      if (unreadReplies.length > 0 && this.state.fetchCount > 1 && 
          (JSON.stringify(this.state.replies) !== JSON.stringify(unreadReplies))) {
        this.notify(unreadReplies);
      }

      this.state.replies = unreadReplies;
      this.sendRepliesCount(res);
    } else if (op == UserOperation.GetSite) {
      let res: GetSiteResponse = msg;

      if (res.site) {
        this.state.siteName = res.site.name;
        WebSocketService.Instance.site = res.site;
        this.setState(this.state);
      }
    } 
  }

  keepFetchingReplies() {
    this.fetchReplies();
    setInterval(() => this.fetchReplies(), 30000);
  }

  fetchReplies() {
    if (this.state.isLoggedIn) {
      let repliesForm: GetRepliesForm = {
        sort: SortType[SortType.New],
        unread_only: true,
        page: 1,
        limit: 9999,
      };
      WebSocketService.Instance.getReplies(repliesForm);
      this.state.fetchCount++;
    }
  }

  get currentLocation() {
    return this.context.router.history.location.pathname;
  }

  sendRepliesCount(res: GetRepliesResponse) {
    UserService.Instance.sub.next({user: UserService.Instance.user, unreadCount: res.replies.filter(r => !r.read).length});
  }

  requestNotificationPermission() {
    if (UserService.Instance.user) {
    document.addEventListener('DOMContentLoaded', function () {
      if (!Notification) {
        alert(i18n.t('notifications_error')); 
        return;
      }

      if (Notification.permission !== 'granted')
        Notification.requestPermission();
    });
    }
  }

  notify(replies: Array<Comment>) {
    let recentReply = replies[0];
    if (Notification.permission !== 'granted')
      Notification.requestPermission();
    else {
      var notification = new Notification(`${replies.length} ${i18n.t('unread_messages')}`, {
        icon: `${window.location.protocol}//${window.location.host}/static/assets/apple-touch-icon.png`,
        body: `${recentReply.creator_name}: ${recentReply.content}`
      });

      notification.onclick = () => {
        this.context.router.history.push(`/post/${recentReply.post_id}/comment/${recentReply.id}`);
      };

    }
  }
}<|MERGE_RESOLUTION|>--- conflicted
+++ resolved
@@ -155,12 +155,7 @@
   parseMessage(msg: any) {
     let op: UserOperation = msgOp(msg);
     if (msg.error) {
-<<<<<<< HEAD
-      // TODO
-      if (msg.error == "Not logged in.") {
-=======
       if (msg.error == "not_logged_in") {
->>>>>>> ac5d1f5b
         UserService.Instance.logout();
         location.reload();
       }
