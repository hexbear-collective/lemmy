[package]
name = "lemmy_api_common"
version = "0.15.0-rc.4"
edition = "2018"
description = "A link aggregator for the fediverse"
license = "AGPL-3.0"
homepage = "https://join-lemmy.org/"
documentation = "https://join-lemmy.org/docs/en/index.html"

[lib]
name = "lemmy_api_common"
path = "src/lib.rs"
doctest = false

[dependencies]
<<<<<<< HEAD
lemmy_db_views = { version = "=0.15.0-rc.4", path = "../db_views" }
lemmy_db_views_moderator = { version = "=0.15.0-rc.4", path = "../db_views_moderator" }
lemmy_db_views_actor = { version = "=0.15.0-rc.4", path = "../db_views_actor" }
lemmy_db_schema = { version = "=0.15.0-rc.4", path = "../db_schema" }
lemmy_utils = { version = "=0.15.0-rc.4", path = "../utils" }
serde = { version = "1.0.130", features = ["derive"] }
=======
lemmy_db_views = { version = "=0.14.4-rc.4", path = "../db_views" }
lemmy_db_views_moderator = { version = "=0.14.4-rc.4", path = "../db_views_moderator" }
lemmy_db_views_actor = { version = "=0.14.4-rc.4", path = "../db_views_actor" }
lemmy_db_schema = { version = "=0.14.4-rc.4", path = "../db_schema" }
lemmy_utils = { version = "=0.14.4-rc.4", path = "../utils" }
serde = { version = "1.0.131", features = ["derive"] }
>>>>>>> 1410c565
diesel = "1.4.8"
actix-web = { version = "4.0.0-beta.14", default-features = false, features = ["cookies"] }
chrono = { version = "0.4.19", features = ["serde"] }
serde_json = { version = "1.0.72", features = ["preserve_order"] }
tracing = "0.1.29"
url = "2.2.2"<|MERGE_RESOLUTION|>--- conflicted
+++ resolved
@@ -13,21 +13,12 @@
 doctest = false
 
 [dependencies]
-<<<<<<< HEAD
 lemmy_db_views = { version = "=0.15.0-rc.4", path = "../db_views" }
 lemmy_db_views_moderator = { version = "=0.15.0-rc.4", path = "../db_views_moderator" }
 lemmy_db_views_actor = { version = "=0.15.0-rc.4", path = "../db_views_actor" }
 lemmy_db_schema = { version = "=0.15.0-rc.4", path = "../db_schema" }
 lemmy_utils = { version = "=0.15.0-rc.4", path = "../utils" }
-serde = { version = "1.0.130", features = ["derive"] }
-=======
-lemmy_db_views = { version = "=0.14.4-rc.4", path = "../db_views" }
-lemmy_db_views_moderator = { version = "=0.14.4-rc.4", path = "../db_views_moderator" }
-lemmy_db_views_actor = { version = "=0.14.4-rc.4", path = "../db_views_actor" }
-lemmy_db_schema = { version = "=0.14.4-rc.4", path = "../db_schema" }
-lemmy_utils = { version = "=0.14.4-rc.4", path = "../utils" }
 serde = { version = "1.0.131", features = ["derive"] }
->>>>>>> 1410c565
 diesel = "1.4.8"
 actix-web = { version = "4.0.0-beta.14", default-features = false, features = ["cookies"] }
 chrono = { version = "0.4.19", features = ["serde"] }
