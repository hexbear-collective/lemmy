use crate::PerformCrud;
use actix_web::web::Data;
use lemmy_api_common::{
  site::{GetSite, GetSiteResponse, MyUserInfo},
  utils::{blocking, build_federated_instances, get_local_user_settings_view_from_jwt_opt},
};
<<<<<<< HEAD
use lemmy_db_schema::source::{language::Language, tagline::Tagline};
=======
use lemmy_db_schema::source::{actor_language::SiteLanguage, language::Language};
>>>>>>> ceae0f59
use lemmy_db_views::structs::{LocalUserDiscussionLanguageView, SiteView};
use lemmy_db_views_actor::structs::{
  CommunityBlockView,
  CommunityFollowerView,
  CommunityModeratorView,
  PersonBlockView,
  PersonViewSafe,
};
use lemmy_utils::{error::LemmyError, version, ConnectionId};
use lemmy_websocket::{messages::GetUsersOnline, LemmyContext};

#[async_trait::async_trait(?Send)]
impl PerformCrud for GetSite {
  type Response = GetSiteResponse;

  #[tracing::instrument(skip(context, _websocket_id))]
  async fn perform(
    &self,
    context: &Data<LemmyContext>,
    _websocket_id: Option<ConnectionId>,
  ) -> Result<GetSiteResponse, LemmyError> {
    let data: &GetSite = self;

    let site_view = blocking(context.pool(), SiteView::read_local).await??;

    let admins = blocking(context.pool(), PersonViewSafe::admins).await??;

    let online = context
      .chat_server()
      .send(GetUsersOnline)
      .await
      .unwrap_or(1);

    // Build the local user
    let my_user = if let Some(local_user_view) = get_local_user_settings_view_from_jwt_opt(
      data.auth.as_ref(),
      context.pool(),
      context.secret(),
    )
    .await?
    {
      let person_id = local_user_view.person.id;
      let local_user_id = local_user_view.local_user.id;

      let follows = blocking(context.pool(), move |conn| {
        CommunityFollowerView::for_person(conn, person_id)
      })
      .await?
      .map_err(|e| LemmyError::from_error_message(e, "system_err_login"))?;

      let person_id = local_user_view.person.id;
      let community_blocks = blocking(context.pool(), move |conn| {
        CommunityBlockView::for_person(conn, person_id)
      })
      .await?
      .map_err(|e| LemmyError::from_error_message(e, "system_err_login"))?;

      let person_id = local_user_view.person.id;
      let person_blocks = blocking(context.pool(), move |conn| {
        PersonBlockView::for_person(conn, person_id)
      })
      .await?
      .map_err(|e| LemmyError::from_error_message(e, "system_err_login"))?;

      let moderates = blocking(context.pool(), move |conn| {
        CommunityModeratorView::for_person(conn, person_id)
      })
      .await?
      .map_err(|e| LemmyError::from_error_message(e, "system_err_login"))?;

      let discussion_languages = blocking(context.pool(), move |conn| {
        LocalUserDiscussionLanguageView::read_languages(conn, local_user_id)
      })
      .await?
      .map_err(|e| LemmyError::from_error_message(e, "system_err_login"))?;

      Some(MyUserInfo {
        local_user_view,
        follows,
        moderates,
        community_blocks,
        person_blocks,
        discussion_languages,
      })
    } else {
      None
    };

    let federated_instances =
      build_federated_instances(&site_view.local_site, context.pool()).await?;

    let all_languages = blocking(context.pool(), Language::read_all).await??;
    let discussion_languages = blocking(context.pool(), SiteLanguage::read_local).await??;

    let tagline = blocking(context.pool(), Tagline::get_random).await??;

    Ok(GetSiteResponse {
      site_view,
      admins,
      online,
      version: version::VERSION.to_string(),
      my_user,
      federated_instances,
      all_languages,
<<<<<<< HEAD
      tagline: Some(tagline.content),
=======
      discussion_languages,
>>>>>>> ceae0f59
    })
  }
}<|MERGE_RESOLUTION|>--- conflicted
+++ resolved
@@ -4,11 +4,7 @@
   site::{GetSite, GetSiteResponse, MyUserInfo},
   utils::{blocking, build_federated_instances, get_local_user_settings_view_from_jwt_opt},
 };
-<<<<<<< HEAD
-use lemmy_db_schema::source::{language::Language, tagline::Tagline};
-=======
-use lemmy_db_schema::source::{actor_language::SiteLanguage, language::Language};
->>>>>>> ceae0f59
+use lemmy_db_schema::source::{actor_language::SiteLanguage, language::Language, tagline::Tagline};
 use lemmy_db_views::structs::{LocalUserDiscussionLanguageView, SiteView};
 use lemmy_db_views_actor::structs::{
   CommunityBlockView,
@@ -113,11 +109,8 @@
       my_user,
       federated_instances,
       all_languages,
-<<<<<<< HEAD
+      discussion_languages,
       tagline: Some(tagline.content),
-=======
-      discussion_languages,
->>>>>>> ceae0f59
     })
   }
 }