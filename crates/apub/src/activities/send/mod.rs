use lemmy_utils::settings::structs::Settings;
use url::{ParseError, Url};
use uuid::Uuid;

pub(crate) mod comment;
<<<<<<< HEAD
pub mod community;
=======
pub(crate) mod community;
pub(crate) mod person;
>>>>>>> 96efe302
pub(crate) mod post;
pub(crate) mod private_message;

/// Generate a unique ID for an activity, in the format:
/// `http(s)://example.com/receive/create/202daf0a-1489-45df-8d2e-c8a3173fed36`
fn generate_activity_id<T>(kind: T) -> Result<Url, ParseError>
where
  T: ToString,
{
  let id = format!(
    "{}/activities/{}/{}",
    Settings::get().get_protocol_and_hostname(),
    kind.to_string().to_lowercase(),
    Uuid::new_v4()
  );
  Url::parse(&id)
}<|MERGE_RESOLUTION|>--- conflicted
+++ resolved
@@ -3,12 +3,8 @@
 use uuid::Uuid;
 
 pub(crate) mod comment;
-<<<<<<< HEAD
-pub mod community;
-=======
 pub(crate) mod community;
 pub(crate) mod person;
->>>>>>> 96efe302
 pub(crate) mod post;
 pub(crate) mod private_message;
 
