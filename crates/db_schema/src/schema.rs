table! {
    activity (id) {
        id -> Int4,
        data -> Jsonb,
        local -> Bool,
        published -> Timestamp,
        updated -> Nullable<Timestamp>,
        ap_id -> Text,
        sensitive -> Nullable<Bool>,
    }
}

table! {
  use diesel_ltree::sql_types::Ltree;
  use diesel::sql_types::*;

    comment (id) {
        id -> Int4,
        creator_id -> Int4,
        post_id -> Int4,
        content -> Text,
        removed -> Bool,
        published -> Timestamp,
        updated -> Nullable<Timestamp>,
        deleted -> Bool,
        ap_id -> Varchar,
        local -> Bool,
        path -> Ltree,
        distinguished -> Bool,
        language_id -> Int4,
    }
}

table! {
    comment_aggregates (id) {
        id -> Int4,
        comment_id -> Int4,
        score -> Int8,
        upvotes -> Int8,
        downvotes -> Int8,
        published -> Timestamp,
        child_count ->  Int4,
    }
}

table! {
    comment_like (id) {
        id -> Int4,
        person_id -> Int4,
        comment_id -> Int4,
        post_id -> Int4,
        score -> Int2,
        published -> Timestamp,
    }
}

table! {
    comment_report (id) {
        id -> Int4,
        creator_id -> Int4,
        comment_id -> Int4,
        original_comment_text -> Text,
        reason -> Text,
        resolved -> Bool,
        resolver_id -> Nullable<Int4>,
        published -> Timestamp,
        updated -> Nullable<Timestamp>,
    }
}

table! {
    comment_saved (id) {
        id -> Int4,
        comment_id -> Int4,
        person_id -> Int4,
        published -> Timestamp,
    }
}

table! {
    community (id) {
        id -> Int4,
        name -> Varchar,
        title -> Varchar,
        description -> Nullable<Text>,
        removed -> Bool,
        published -> Timestamp,
        updated -> Nullable<Timestamp>,
        deleted -> Bool,
        nsfw -> Bool,
        actor_id -> Varchar,
        local -> Bool,
        private_key -> Nullable<Text>,
        public_key -> Text,
        last_refreshed_at -> Timestamp,
        icon -> Nullable<Varchar>,
        banner -> Nullable<Varchar>,
        followers_url -> Varchar,
        inbox_url -> Varchar,
        shared_inbox_url -> Nullable<Varchar>,
        hidden -> Bool,
        posting_restricted_to_mods -> Bool,
        instance_id -> Int4,
    }
}

table! {
    community_aggregates (id) {
        id -> Int4,
        community_id -> Int4,
        subscribers -> Int8,
        posts -> Int8,
        comments -> Int8,
        published -> Timestamp,
        users_active_day -> Int8,
        users_active_week -> Int8,
        users_active_month -> Int8,
        users_active_half_year -> Int8,
    }
}

table! {
    community_follower (id) {
        id -> Int4,
        community_id -> Int4,
        person_id -> Int4,
        published -> Timestamp,
        pending -> Nullable<Bool>,
    }
}

table! {
    community_moderator (id) {
        id -> Int4,
        community_id -> Int4,
        person_id -> Int4,
        published -> Timestamp,
    }
}

table! {
    community_person_ban (id) {
        id -> Int4,
        community_id -> Int4,
        person_id -> Int4,
        published -> Timestamp,
        expires -> Nullable<Timestamp>,
    }
}

table! {
    local_user (id) {
        id -> Int4,
        person_id -> Int4,
        password_encrypted -> Text,
        email -> Nullable<Text>,
        show_nsfw -> Bool,
        theme -> Varchar,
        default_sort_type -> Int2,
        default_listing_type -> Int2,
        interface_language -> Varchar,
        show_avatars -> Bool,
        send_notifications_to_email -> Bool,
        validator_time -> Timestamp,
        show_bot_accounts -> Bool,
        show_scores -> Bool,
        show_read_posts -> Bool,
        show_new_post_notifs -> Bool,
        email_verified -> Bool,
        accepted_application -> Bool,
    }
}

table! {
    mod_add (id) {
        id -> Int4,
        mod_person_id -> Int4,
        other_person_id -> Int4,
        removed -> Nullable<Bool>,
        when_ -> Timestamp,
    }
}

table! {
    mod_add_community (id) {
        id -> Int4,
        mod_person_id -> Int4,
        other_person_id -> Int4,
        community_id -> Int4,
        removed -> Nullable<Bool>,
        when_ -> Timestamp,
    }
}

table! {
    mod_transfer_community (id) {
        id -> Int4,
        mod_person_id -> Int4,
        other_person_id -> Int4,
        community_id -> Int4,
        removed -> Nullable<Bool>,
        when_ -> Timestamp,
    }
}

table! {
    mod_ban (id) {
        id -> Int4,
        mod_person_id -> Int4,
        other_person_id -> Int4,
        reason -> Nullable<Text>,
        banned -> Nullable<Bool>,
        expires -> Nullable<Timestamp>,
        when_ -> Timestamp,
    }
}

table! {
    mod_ban_from_community (id) {
        id -> Int4,
        mod_person_id -> Int4,
        other_person_id -> Int4,
        community_id -> Int4,
        reason -> Nullable<Text>,
        banned -> Nullable<Bool>,
        expires -> Nullable<Timestamp>,
        when_ -> Timestamp,
    }
}

table! {
    mod_lock_post (id) {
        id -> Int4,
        mod_person_id -> Int4,
        post_id -> Int4,
        locked -> Nullable<Bool>,
        when_ -> Timestamp,
    }
}

table! {
    mod_remove_comment (id) {
        id -> Int4,
        mod_person_id -> Int4,
        comment_id -> Int4,
        reason -> Nullable<Text>,
        removed -> Nullable<Bool>,
        when_ -> Timestamp,
    }
}

table! {
    mod_remove_community (id) {
        id -> Int4,
        mod_person_id -> Int4,
        community_id -> Int4,
        reason -> Nullable<Text>,
        removed -> Nullable<Bool>,
        expires -> Nullable<Timestamp>,
        when_ -> Timestamp,
    }
}

table! {
    mod_remove_post (id) {
        id -> Int4,
        mod_person_id -> Int4,
        post_id -> Int4,
        reason -> Nullable<Text>,
        removed -> Nullable<Bool>,
        when_ -> Timestamp,
    }
}

table! {
    mod_sticky_post (id) {
        id -> Int4,
        mod_person_id -> Int4,
        post_id -> Int4,
        stickied -> Nullable<Bool>,
        when_ -> Timestamp,
    }
}

table! {
    password_reset_request (id) {
        id -> Int4,
        token_encrypted -> Text,
        published -> Timestamp,
        local_user_id -> Int4,
    }
}

table! {
    person (id) {
        id -> Int4,
        name -> Varchar,
        display_name -> Nullable<Varchar>,
        avatar -> Nullable<Varchar>,
        banned -> Bool,
        published -> Timestamp,
        updated -> Nullable<Timestamp>,
        actor_id -> Varchar,
        bio -> Nullable<Text>,
        local -> Bool,
        private_key -> Nullable<Text>,
        public_key -> Text,
        last_refreshed_at -> Timestamp,
        banner -> Nullable<Varchar>,
        deleted -> Bool,
        inbox_url -> Varchar,
        shared_inbox_url -> Nullable<Varchar>,
        matrix_user_id -> Nullable<Text>,
        admin -> Bool,
        bot_account -> Bool,
        ban_expires -> Nullable<Timestamp>,
        instance_id -> Int4,
    }
}

table! {
    person_aggregates (id) {
        id -> Int4,
        person_id -> Int4,
        post_count -> Int8,
        post_score -> Int8,
        comment_count -> Int8,
        comment_score -> Int8,
    }
}

table! {
    person_ban (id) {
        id -> Int4,
        person_id -> Int4,
        published -> Timestamp,
    }
}

table! {
    person_mention (id) {
        id -> Int4,
        recipient_id -> Int4,
        comment_id -> Int4,
        read -> Bool,
        published -> Timestamp,
    }
}

table! {
    comment_reply (id) {
        id -> Int4,
        recipient_id -> Int4,
        comment_id -> Int4,
        read -> Bool,
        published -> Timestamp,
    }
}

table! {
    post (id) {
        id -> Int4,
        name -> Varchar,
        url -> Nullable<Varchar>,
        body -> Nullable<Text>,
        creator_id -> Int4,
        community_id -> Int4,
        removed -> Bool,
        locked -> Bool,
        published -> Timestamp,
        updated -> Nullable<Timestamp>,
        deleted -> Bool,
        nsfw -> Bool,
        stickied -> Bool,
        embed_title -> Nullable<Text>,
        embed_description -> Nullable<Text>,
        embed_video_url -> Nullable<Text>,
        thumbnail_url -> Nullable<Text>,
        ap_id -> Varchar,
        local -> Bool,
        language_id -> Int4,
    }
}

table! {
    person_post_aggregates (id) {
        id -> Int4,
        person_id -> Int4,
        post_id -> Int4,
        read_comments -> Int8,
        published -> Timestamp,
    }
}

table! {
    post_aggregates (id) {
        id -> Int4,
        post_id -> Int4,
        comments -> Int8,
        score -> Int8,
        upvotes -> Int8,
        downvotes -> Int8,
        stickied -> Bool,
        published -> Timestamp,
        newest_comment_time_necro -> Timestamp,
        newest_comment_time -> Timestamp,
    }
}

table! {
    post_like (id) {
        id -> Int4,
        post_id -> Int4,
        person_id -> Int4,
        score -> Int2,
        published -> Timestamp,
    }
}

table! {
    post_read (id) {
        id -> Int4,
        post_id -> Int4,
        person_id -> Int4,
        published -> Timestamp,
    }
}

table! {
    post_report (id) {
        id -> Int4,
        creator_id -> Int4,
        post_id -> Int4,
        original_post_name -> Varchar,
        original_post_url -> Nullable<Text>,
        original_post_body -> Nullable<Text>,
        reason -> Text,
        resolved -> Bool,
        resolver_id -> Nullable<Int4>,
        published -> Timestamp,
        updated -> Nullable<Timestamp>,
    }
}

table! {
    post_saved (id) {
        id -> Int4,
        post_id -> Int4,
        person_id -> Int4,
        published -> Timestamp,
    }
}

table! {
    private_message (id) {
        id -> Int4,
        creator_id -> Int4,
        recipient_id -> Int4,
        content -> Text,
        deleted -> Bool,
        read -> Bool,
        published -> Timestamp,
        updated -> Nullable<Timestamp>,
        ap_id -> Varchar,
        local -> Bool,
    }
}

table! {
    private_message_report (id) {
        id -> Int4,
        creator_id -> Int4,
        private_message_id -> Int4,
        original_pm_text -> Text,
        reason -> Text,
        resolved -> Bool,
        resolver_id -> Nullable<Int4>,
        published -> Timestamp,
        updated -> Nullable<Timestamp>,
    }
}

table! {
    site (id) {
        id -> Int4,
        name -> Varchar,
        sidebar -> Nullable<Text>,
        published -> Timestamp,
        updated -> Nullable<Timestamp>,
        icon -> Nullable<Varchar>,
        banner -> Nullable<Varchar>,
        description -> Nullable<Text>,
        actor_id -> Text,
        last_refreshed_at -> Timestamp,
        inbox_url -> Text,
        private_key -> Nullable<Text>,
        public_key -> Text,
        instance_id -> Int4,
    }
}

table! {
    site_aggregates (id) {
        id -> Int4,
        site_id -> Int4,
        users -> Int8,
        posts -> Int8,
        comments -> Int8,
        communities -> Int8,
        users_active_day -> Int8,
        users_active_week -> Int8,
        users_active_month -> Int8,
        users_active_half_year -> Int8,
    }
}

table! {
    person_block (id) {
        id -> Int4,
        person_id -> Int4,
        target_id -> Int4,
        published -> Timestamp,
    }
}

table! {
    community_block (id) {
        id -> Int4,
        person_id -> Int4,
        community_id -> Int4,
        published -> Timestamp,
    }
}

<<<<<<< HEAD
table! {
    tagline (id) {
        id -> Int4,
        content -> Varchar,
    }
}

// These are necessary since diesel doesn't have self joins / aliases
table! {
    person_alias_1 (id) {
        id -> Int4,
        name -> Varchar,
        display_name -> Nullable<Varchar>,
        avatar -> Nullable<Varchar>,
        banned -> Bool,
        published -> Timestamp,
        updated -> Nullable<Timestamp>,
        actor_id -> Varchar,
        bio -> Nullable<Text>,
        local -> Bool,
        private_key -> Nullable<Text>,
        public_key -> Text,
        last_refreshed_at -> Timestamp,
        banner -> Nullable<Varchar>,
        deleted -> Bool,
        inbox_url -> Varchar,
        shared_inbox_url -> Nullable<Varchar>,
        matrix_user_id -> Nullable<Text>,
        admin -> Bool,
        bot_account -> Bool,
        ban_expires -> Nullable<Timestamp>,
    }
}

table! {
    person_alias_2 (id) {
        id -> Int4,
        name -> Varchar,
        display_name -> Nullable<Varchar>,
        avatar -> Nullable<Varchar>,
        banned -> Bool,
        published -> Timestamp,
        updated -> Nullable<Timestamp>,
        actor_id -> Varchar,
        bio -> Nullable<Text>,
        local -> Bool,
        private_key -> Nullable<Text>,
        public_key -> Text,
        last_refreshed_at -> Timestamp,
        banner -> Nullable<Varchar>,
        deleted -> Bool,
        inbox_url -> Varchar,
        shared_inbox_url -> Nullable<Varchar>,
        matrix_user_id -> Nullable<Text>,
        admin -> Bool,
        bot_account -> Bool,
        ban_expires -> Nullable<Timestamp>,
    }
}

=======
>>>>>>> ceae0f59
table! {
  secret(id) {
    id -> Int4,
    jwt_secret -> Varchar,
  }
}

table! {
  admin_purge_comment (id) {
    id -> Int4,
    admin_person_id -> Int4,
    post_id -> Int4,
    reason -> Nullable<Text>,
    when_ -> Timestamp,
  }
}

table! {
  email_verification (id) {
    id -> Int4,
    local_user_id -> Int4,
    email -> Text,
    verification_token -> Varchar,
    published -> Timestamp,
  }
}

table! {
  admin_purge_community (id) {
    id -> Int4,
    admin_person_id -> Int4,
    reason -> Nullable<Text>,
    when_ -> Timestamp,
  }
}

table! {
  admin_purge_person (id) {
    id -> Int4,
    admin_person_id -> Int4,
    reason -> Nullable<Text>,
    when_ -> Timestamp,
  }
}

table! {
  admin_purge_post (id) {
    id -> Int4,
    admin_person_id -> Int4,
    community_id -> Int4,
    reason -> Nullable<Text>,
    when_ -> Timestamp,
  }
}

table! {
    registration_application (id) {
        id -> Int4,
        local_user_id -> Int4,
        answer -> Text,
        admin_id -> Nullable<Int4>,
        deny_reason -> Nullable<Text>,
        published -> Timestamp,
    }
}

table! {
    mod_hide_community (id) {
        id -> Int4,
        community_id -> Int4,
        mod_person_id -> Int4,
        reason -> Nullable<Text>,
        hidden -> Nullable<Bool>,
        when_ -> Timestamp,
    }
}

table! {
    language (id) {
        id -> Int4,
        code -> Text,
        name -> Text,
    }
}

table! {
    local_user_language(id) {
        id -> Int4,
        local_user_id -> Int4,
        language_id -> Int4,
    }
}

table! {
    site_language(id) {
        id -> Int4,
        site_id -> Int4,
        language_id -> Int4,
    }
}

table! {
    community_language(id) {
        id -> Int4,
        community_id -> Int4,
        language_id -> Int4,
    }
}

table! {
  instance(id) {
    id -> Int4,
    domain -> Text,
    published -> Timestamp,
    updated -> Nullable<Timestamp>,
  }
}

table! {
  federation_allowlist(id) {
    id -> Int4,
    instance_id -> Int4,
    published -> Timestamp,
    updated -> Nullable<Timestamp>,
  }
}

table! {
  federation_blocklist(id) {
    id -> Int4,
    instance_id -> Int4,
    published -> Timestamp,
    updated -> Nullable<Timestamp>,
  }
}

table! {
  local_site(id) {
    id -> Int4,
    site_id -> Int4,
    site_setup -> Bool,
    enable_downvotes -> Bool,
    open_registration -> Bool,
    enable_nsfw -> Bool,
    community_creation_admin_only -> Bool,
    require_email_verification -> Bool,
    require_application -> Bool,
    application_question -> Nullable<Text>,
    private_instance -> Bool,
    default_theme -> Text,
    default_post_listing_type -> Text,
    legal_information -> Nullable<Text>,
    hide_modlog_mod_names -> Bool,
    application_email_admins -> Bool,
    slur_filter_regex -> Nullable<Text>,
    actor_name_max_length -> Int4,
    federation_enabled -> Bool,
    federation_debug -> Bool,
    federation_strict_allowlist -> Bool,
    federation_http_fetch_retry_limit -> Int4,
    federation_worker_count -> Int4,
    captcha_enabled -> Bool,
    captcha_difficulty -> Text,
    published -> Timestamp,
    updated -> Nullable<Timestamp>,
  }
}

table! {
  local_site_rate_limit(id) {
    id -> Int4,
    local_site_id -> Int4,
    message -> Int4,
    message_per_second-> Int4,
    post -> Int4,
    post_per_second -> Int4,
    register -> Int4,
    register_per_second -> Int4,
    image -> Int4,
    image_per_second -> Int4,
    comment -> Int4,
    comment_per_second -> Int4,
    search -> Int4,
    search_per_second -> Int4,
    published -> Timestamp,
    updated -> Nullable<Timestamp>,
  }
}

joinable!(person_block -> person (person_id));

joinable!(comment -> person (creator_id));
joinable!(comment -> post (post_id));
joinable!(comment_aggregates -> comment (comment_id));
joinable!(comment_like -> comment (comment_id));
joinable!(comment_like -> person (person_id));
joinable!(comment_like -> post (post_id));
joinable!(comment_report -> comment (comment_id));
joinable!(comment_saved -> comment (comment_id));
joinable!(comment_saved -> person (person_id));
joinable!(community_aggregates -> community (community_id));
joinable!(community_block -> community (community_id));
joinable!(community_block -> person (person_id));
joinable!(community_follower -> community (community_id));
joinable!(community_follower -> person (person_id));
joinable!(community_moderator -> community (community_id));
joinable!(community_moderator -> person (person_id));
joinable!(community_person_ban -> community (community_id));
joinable!(community_person_ban -> person (person_id));
joinable!(local_user -> person (person_id));
joinable!(mod_add_community -> community (community_id));
joinable!(mod_transfer_community -> community (community_id));
joinable!(mod_ban_from_community -> community (community_id));
joinable!(mod_lock_post -> person (mod_person_id));
joinable!(mod_lock_post -> post (post_id));
joinable!(mod_remove_comment -> comment (comment_id));
joinable!(mod_remove_comment -> person (mod_person_id));
joinable!(mod_remove_community -> community (community_id));
joinable!(mod_remove_community -> person (mod_person_id));
joinable!(mod_remove_post -> person (mod_person_id));
joinable!(mod_remove_post -> post (post_id));
joinable!(mod_sticky_post -> person (mod_person_id));
joinable!(mod_sticky_post -> post (post_id));
joinable!(password_reset_request -> local_user (local_user_id));
joinable!(person_aggregates -> person (person_id));
joinable!(person_ban -> person (person_id));
joinable!(person_mention -> comment (comment_id));
joinable!(person_mention -> person (recipient_id));
joinable!(comment_reply -> comment (comment_id));
joinable!(comment_reply -> person (recipient_id));
joinable!(post -> community (community_id));
joinable!(post -> person (creator_id));
joinable!(person_post_aggregates -> post (post_id));
joinable!(person_post_aggregates -> person (person_id));
joinable!(post_aggregates -> post (post_id));
joinable!(post_like -> person (person_id));
joinable!(post_like -> post (post_id));
joinable!(post_read -> person (person_id));
joinable!(post_read -> post (post_id));
joinable!(post_report -> post (post_id));
joinable!(post_saved -> person (person_id));
joinable!(post_saved -> post (post_id));
joinable!(site_aggregates -> site (site_id));
joinable!(email_verification -> local_user (local_user_id));
joinable!(registration_application -> local_user (local_user_id));
joinable!(registration_application -> person (admin_id));
joinable!(mod_hide_community -> person (mod_person_id));
joinable!(mod_hide_community -> community (community_id));
joinable!(post -> language (language_id));
joinable!(comment -> language (language_id));
joinable!(local_user_language -> language (language_id));
joinable!(local_user_language -> local_user (local_user_id));
joinable!(private_message_report -> private_message (private_message_id));
joinable!(site_language -> language (language_id));
joinable!(site_language -> site (site_id));
joinable!(community_language -> language (language_id));
joinable!(community_language -> community (community_id));

joinable!(admin_purge_comment -> person (admin_person_id));
joinable!(admin_purge_comment -> post (post_id));
joinable!(admin_purge_community -> person (admin_person_id));
joinable!(admin_purge_person -> person (admin_person_id));
joinable!(admin_purge_post -> community (community_id));
joinable!(admin_purge_post -> person (admin_person_id));

joinable!(site -> instance (instance_id));
joinable!(person -> instance (instance_id));
joinable!(community -> instance (instance_id));
joinable!(federation_allowlist -> instance (instance_id));
joinable!(federation_blocklist -> instance (instance_id));
joinable!(local_site -> site (site_id));
joinable!(local_site_rate_limit -> local_site (local_site_id));

allow_tables_to_appear_in_same_query!(
  activity,
  comment,
  comment_aggregates,
  community_block,
  comment_like,
  comment_report,
  comment_saved,
  community,
  community_aggregates,
  community_follower,
  community_moderator,
  community_person_ban,
  local_user,
  mod_add,
  mod_add_community,
  mod_transfer_community,
  mod_ban,
  mod_ban_from_community,
  mod_lock_post,
  mod_remove_comment,
  mod_remove_community,
  mod_remove_post,
  mod_sticky_post,
  mod_hide_community,
  password_reset_request,
  person,
  person_aggregates,
  person_ban,
  person_block,
  person_mention,
  person_post_aggregates,
  comment_reply,
  post,
  post_aggregates,
  post_like,
  post_read,
  post_report,
  post_saved,
  private_message,
  private_message_report,
  site,
  site_aggregates,
  admin_purge_comment,
  admin_purge_community,
  admin_purge_person,
  admin_purge_post,
  email_verification,
  registration_application,
  language,
  local_user_language,
  site_language,
  community_language,
  instance,
  federation_allowlist,
  federation_blocklist,
  local_site,
  local_site_rate_limit,
);<|MERGE_RESOLUTION|>--- conflicted
+++ resolved
@@ -532,7 +532,6 @@
     }
 }
 
-<<<<<<< HEAD
 table! {
     tagline (id) {
         id -> Int4,
@@ -540,61 +539,6 @@
     }
 }
 
-// These are necessary since diesel doesn't have self joins / aliases
-table! {
-    person_alias_1 (id) {
-        id -> Int4,
-        name -> Varchar,
-        display_name -> Nullable<Varchar>,
-        avatar -> Nullable<Varchar>,
-        banned -> Bool,
-        published -> Timestamp,
-        updated -> Nullable<Timestamp>,
-        actor_id -> Varchar,
-        bio -> Nullable<Text>,
-        local -> Bool,
-        private_key -> Nullable<Text>,
-        public_key -> Text,
-        last_refreshed_at -> Timestamp,
-        banner -> Nullable<Varchar>,
-        deleted -> Bool,
-        inbox_url -> Varchar,
-        shared_inbox_url -> Nullable<Varchar>,
-        matrix_user_id -> Nullable<Text>,
-        admin -> Bool,
-        bot_account -> Bool,
-        ban_expires -> Nullable<Timestamp>,
-    }
-}
-
-table! {
-    person_alias_2 (id) {
-        id -> Int4,
-        name -> Varchar,
-        display_name -> Nullable<Varchar>,
-        avatar -> Nullable<Varchar>,
-        banned -> Bool,
-        published -> Timestamp,
-        updated -> Nullable<Timestamp>,
-        actor_id -> Varchar,
-        bio -> Nullable<Text>,
-        local -> Bool,
-        private_key -> Nullable<Text>,
-        public_key -> Text,
-        last_refreshed_at -> Timestamp,
-        banner -> Nullable<Varchar>,
-        deleted -> Bool,
-        inbox_url -> Varchar,
-        shared_inbox_url -> Nullable<Varchar>,
-        matrix_user_id -> Nullable<Text>,
-        admin -> Bool,
-        bot_account -> Bool,
-        ban_expires -> Nullable<Timestamp>,
-    }
-}
-
-=======
->>>>>>> ceae0f59
 table! {
   secret(id) {
     id -> Int4,
