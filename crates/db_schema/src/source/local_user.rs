--- conflicted
+++ resolved
@@ -18,11 +18,8 @@
   pub validator_time: chrono::NaiveDateTime,
   pub show_bot_accounts: bool,
   pub show_scores: bool,
-<<<<<<< HEAD
   pub discussion_languages: Vec<PrimaryLanguageTag>,
-=======
   pub show_read_posts: bool,
->>>>>>> c1cbcdc2
 }
 
 // TODO redo these, check table defaults
@@ -41,11 +38,8 @@
   pub send_notifications_to_email: Option<bool>,
   pub show_bot_accounts: Option<bool>,
   pub show_scores: Option<bool>,
-<<<<<<< HEAD
   pub discussion_languages: Option<Vec<PrimaryLanguageTag>>,
-=======
   pub show_read_posts: Option<bool>,
->>>>>>> c1cbcdc2
 }
 
 /// A local user view that removes password encrypted
